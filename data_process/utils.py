import os
import argparse
from typing import Tuple

folder_struct = {
    'clean_step': '1_clean',
    'normalize_step': '2_normalized',
    'minify_step': '3_minified'
}


def parse_args() -> Tuple[str, str]:
    parser = argparse.ArgumentParser()
    parser.add_argument(
        '-d', '--path', type=str,
        default=None,
        help='Path to original CSV file or path to root directory containing CSV files'
    )
    parser.add_argument(
        '-o', '--export-path', type=str,
        help='Path to the output directory. Folders will be added to this directory.'
    )
    parser.add_argument(
        '--backup', type=bool, default=False,
<<<<<<< HEAD
        help='Save a backup after the cleaning process to keep track of modifications.'
=======
        help='Save CSV files for the cleaning step'
>>>>>>> 1b1a48ed
    )

    args = parser.parse_args()
    return args.path if not args.path.endswith('/') else args.path[:-1], \
           args.export_path if not args.export_path.endswith('/') else args.export_path[:-1], \
           args.backup


def prepare(base_path: str):
    folders = ['{}/{}'.format(base_path, folder) for _, folder in folder_struct.items()]
    for f in folders:
        if os.path.exists(f):
            print(f'Directory {f} already exists. Skipping')
        else:
            os.mkdir(f)


def save_stats(path: str, *stats: dict):
    vals = {k: v for d in stats for k, v in d.items()}
    with open(path, 'w') as f:
        f.write(','.join(vals.keys()) + '\n')
        f.write(','.join([str(val) for val in vals.values()]))<|MERGE_RESOLUTION|>--- conflicted
+++ resolved
@@ -22,11 +22,7 @@
     )
     parser.add_argument(
         '--backup', type=bool, default=False,
-<<<<<<< HEAD
         help='Save a backup after the cleaning process to keep track of modifications.'
-=======
-        help='Save CSV files for the cleaning step'
->>>>>>> 1b1a48ed
     )
 
     args = parser.parse_args()
