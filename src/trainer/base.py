--- conflicted
+++ resolved
@@ -35,7 +35,6 @@
         self.lr = lr
         self.anomaly_label = anomaly_label
         self.weight_decay = kwargs.get('weight_decay', 0)
-<<<<<<< HEAD
         self.optimizer = self.set_optimizer(weight_decay=kwargs.get('weight_decay', 0))
         self.ckpt_root = ckpt_root
         self.validation_ldr = validation_ldr
@@ -63,9 +62,7 @@
         trainer_params = self.get_params()
         model_params = self.model.get_params()
         torch.save(dict(**general_params, **model_params, **trainer_params), fname)
-=======
         self.optimizer = self.set_optimizer(self.weight_decay)
->>>>>>> fe3d4684
 
     @abstractmethod
     def train_iter(self, sample: torch.Tensor):
@@ -90,35 +87,19 @@
     def set_optimizer(self, weight_decay):
         return optim.Adam(self.model.parameters(), lr=self.lr, weight_decay=weight_decay)
 
-<<<<<<< HEAD
     def train(self, dataset: DataLoader):
         self.model.train(mode=True)
         self.before_training(dataset)
         assert self.model.training, "Model not in training mode. Aborting"
-=======
-    def train(self, train_loader: DataLoader, val_loader: DataLoader = None):
-        self.model.train()
-
-        self.before_training(train_loader)
->>>>>>> fe3d4684
 
         print("Started training")
         for epoch in range(self.n_epochs):
             epoch_loss = 0.0
-<<<<<<< HEAD
             self.epoch = epoch
             assert self.model.training, "model not in training mode, aborting"
             with trange(len(dataset)) as t:
                 for sample in dataset:
                     X, _, _ = sample
-=======
-            # if not val_loader is None:
-            #     loss = self.eval(train_loader)
-            #     print(f'validation score: loss:{loss:.3f}, score:{np.mean(self.test(val_loader)[1]):.3f}')
-            with trange(len(train_loader)) as t:
-                for sample in train_loader:
-                    X = sample[0]
->>>>>>> fe3d4684
                     X = X.to(self.device).float()
 
                     # Reset gradient
@@ -132,16 +113,11 @@
 
                     epoch_loss += loss.item()
                     t.set_postfix(
-<<<<<<< HEAD
-                        loss='{:05.3f}'.format(epoch_loss / (epoch + 1)),
-=======
                         loss='{:.3f}'.format(epoch_loss / (epoch + 1)),
->>>>>>> fe3d4684
                         epoch=epoch + 1
                     )
                     t.update()
 
-<<<<<<< HEAD
             if self.ckpt_root and epoch % 5 == 0:
                 self.save_ckpt(
                     os.path.join(self.ckpt_root, "{}_epoch={}.pt".format(self.model.name.lower(), epoch + 1))
@@ -150,8 +126,6 @@
             if self.validation_ldr is not None and (epoch % 5 == 0 or epoch == 0):
                 self.validate()
 
-=======
->>>>>>> fe3d4684
         self.after_training()
 
     def eval(self, dataset: DataLoader):
@@ -159,7 +133,7 @@
         with torch.no_grad():
             loss = 0
             for row in dataset:
-                X = row[0]
+                X, _, _ = row
                 X = X.to(self.device).float()
                 loss += self.train_iter(X)
             loss /= len(dataset)
@@ -172,13 +146,8 @@
         y_true, scores, labels = [], [], []
         with torch.no_grad():
             for row in dataset:
-<<<<<<< HEAD
                 X, y, label = row
-=======
-                X, y = row[0], row[1]
->>>>>>> fe3d4684
                 X = X.to(self.device).float()
-
                 score = self.score(X)
                 y_true.extend(y.cpu().tolist())
                 labels.extend(list(label))
@@ -198,7 +167,6 @@
     def predict(self, scores: np.array, thresh: float):
         return (scores >= thresh).astype(int)
 
-<<<<<<< HEAD
     def evaluate(
             self,
             y_true: np.array,
@@ -206,10 +174,6 @@
             thresh: float = None,
             pos_label: int = 1
     ) -> dict:
-=======
-    def evaluate(self, combined_scores, y_test: np.array, test_scores: np.array, threshold: float,
-                 pos_label: int = 1) -> dict:
->>>>>>> fe3d4684
         res = {"Precision": -1, "Recall": -1, "F1-Score": -1, "AUROC": -1, "AUPR": -1}
 
         thresh = thresh or (y_true == self.anomaly_label) / len(y_true)
@@ -308,13 +272,8 @@
     def test(self, dataset: DataLoader) -> Union[np.array, np.array]:
         y_true, scores, labels = [], [], []
         for row in dataset:
-<<<<<<< HEAD
             X, y, label = row
             s = self.score(X)
-=======
-            X, y = row[0], row[1]
-            score = self.score(X)
->>>>>>> fe3d4684
             y_true.extend(y.cpu().tolist())
             scores.extend(s)
             labels.extend(list(label))
