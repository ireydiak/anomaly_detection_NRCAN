--- conflicted
+++ resolved
@@ -6,23 +6,17 @@
 from torch import optim
 from torch.autograd import Variable
 from torch.utils.data import DataLoader
-<<<<<<< HEAD
-
 from src.model.adversarial import ALAD
 from src.trainer.base import BaseTrainer
-=======
-from .base import BaseTrainer
->>>>>>> fe3d4684
-
 torch.autograd.set_detect_anomaly(True)
 
 
 class ALADTrainer(BaseTrainer):
     def __init__(self, **kwargs):
-<<<<<<< HEAD
         self.optim_ge, self.optim_d = None, None
         super(ALADTrainer, self).__init__(**kwargs)
         self.criterion = nn.BCEWithLogitsLoss()
+        self.set_optimizer(kwargs.get("weight_decay", 0.))
 
     @staticmethod
     def load_from_file(fname: str, device: str = None):
@@ -48,12 +42,6 @@
         }
         model_params = self.model.get_params()
         torch.save(dict(**general_params, **model_params), fname)
-=======
-        self.criterion = nn.BCEWithLogitsLoss()
-        self.optim_ge, self.optim_d = None, None
-        super(ALADTrainer, self).__init__(**kwargs)
-        # self.set_optimizer()
->>>>>>> fe3d4684
 
     def train_iter(self, sample: torch.Tensor):
         pass
@@ -114,29 +102,16 @@
 
         return loss_ge
 
-<<<<<<< HEAD
     def train(self, dataset: DataLoader):
-=======
-    def train(self, train_loader: DataLoader, nep = None):
->>>>>>> fe3d4684
         self.model.train()
 
         for epoch in range(self.n_epochs):
             ge_losses, d_losses = 0, 0
-<<<<<<< HEAD
             self.epoch = epoch
             assert self.model.training, "model not in training mode, aborting"
             with trange(len(dataset)) as t:
                 for sample in dataset:
                     X, _, _ = sample
-
-                    if len(X) < self.batch_size:
-                        break
-=======
-            with trange(len(train_loader)) as t:
-                for sample in train_loader:
-                    X = sample[0]
->>>>>>> fe3d4684
                     X_dis, X_gen = X.to(self.device).float(), X.clone().to(self.device).float()
                     # Forward pass
                     loss_d = self.train_iter_dis(X_dis)
