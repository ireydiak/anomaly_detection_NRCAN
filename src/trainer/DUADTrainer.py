import torch
import numpy as np

from copy import deepcopy
from torch import nn
from tqdm import trange
from src.datamanager.DataManager import DataManager
from src.model.DUAD import DUAD
from sklearn.mixture import GaussianMixture
from torch import optim


class DUADTrainer:

    def __init__(self,
                 model: DUAD,
                 dm: DataManager,
                 n_epochs: int,
                 lr: float = 1e-4,
                 device: str = "cuda",
                 **kwargs):
        self.metric_hist = []
        self.dm = dm

        self.r = kwargs.get('r', 10)
        self.p = kwargs.get('p_s', 30)
        self.p0 = kwargs.get('p_0', 35)
        self.lr = lr
        self.n_epochs = n_epochs
        self.num_cluster = kwargs.get('num_cluster', 20)

        self.device = device
        self.model = model.to(self.device)
        self.optimizer = optim.Adam(self.model.parameters(), lr=self.lr)

        self.criterion = nn.MSELoss()

    def re_evaluation(self, X, p, num_clusters=20):
        # uv = np.unique(X, axis=0)
        gmm = GaussianMixture(n_components=num_clusters, max_iter=400)
        gmm.fit(X)
        pred_label = gmm.predict(X)
        X_means = torch.from_numpy(gmm.means_)

        clusters_vars = []
        for i in range(num_clusters):
            var_ci = torch.sum((X[pred_label == i] - X_means[i].unsqueeze(dim=0)) ** 2)
            var_ci /= (pred_label == i).sum()
            clusters_vars.append(var_ci)

        clusters_vars = torch.stack(clusters_vars)
        qp = 100 - p
        # q_ = np.percentile(clusters_vars, qp)
        q = torch.quantile(clusters_vars, qp / 100)

        selected_clusters = (clusters_vars <= q).nonzero().squeeze()
        # pred_label_ = torch.from_numpy(pred_label).unsqueeze(dim=1)

        selection_mask = [pred in list(selected_clusters.cpu().numpy()) for pred in pred_label]
        indices_selection = torch.from_numpy(
            np.array(selection_mask)).nonzero().squeeze()

        return indices_selection

    def train(self):
        # switch back to train mode
        self.model.train()
        print(f'Training with {self.__class__.__name__}')
        mean_loss = np.inf
        self.dm.update_train_set(self.dm.get_selected_indices())
        train_ldr = self.dm.get_train_set()
        REEVAL_LIMIT = 5

        # run clustering, select instances from low variance clusters
        # run clustering, select instances from low variance clusters
        X = []
        y = []
        indices = []
        for i, X_i in enumerate(train_ldr, 0):
            X.append(X_i[0])
            indices.append(X_i[2])
            y.append(X_i[1])

        X = torch.cat(X, axis=0)
        y = torch.cat(y, axis=0)

        indices = torch.cat(indices, axis=0)

        # selected_indices = indices[self.re_evaluation(X, self.p0, self.num_cluster)]

        sel_from_clustering = self.re_evaluation(X, self.p0, self.num_cluster)
        selected_indices = indices[sel_from_clustering]

        print(f"label 0 ratio:{(y == 0).sum() / len(y)}"
              f"\n")
        print(f"label 1 ratio:{(y == 1).sum() / len(y)}"
              f"\n")
        print(f"selected label 0 ratio:{(y[sel_from_clustering] == 0).sum() / len(y)}"
              f"\n")
        print(f"selected label 1 ratio:{(y[sel_from_clustering] == 1).sum() / len(y)}"
              f"\n")

        self.dm.update_train_set(selected_indices)
        train_ldr = self.dm.get_train_set()

        L = []
        L_old = [-1]
        # print(set(L).difference(set(L_old)))
        reev_count = 0
<<<<<<< HEAD
        while len(set(L_old).difference(set(L))) <= 10 and reev_count < REEVAL_LIMIT:
            for epoch in range(n_epochs):
                print(f"\nEpoch: {epoch + 1} of {n_epochs}")
=======
        while len(set(L_old).difference(set(L))) <= 10 or reev_count > REEVAL_LIMIT:
            for epoch in range(self.n_epochs):
                print(f"\nEpoch: {epoch + 1} of {self.n_epochs}")
>>>>>>> 67f9b584
                if (epoch + 1) % self.r == 0:
                    self.model.eval()
                    L_old = deepcopy(L)
                    with torch.no_grad():
                        # TODO
                        # Re-evaluate normality every r epoch
                        print("\nRe-evaluation")
                        indices = []
                        Z = []
                        X = []
                        y = []
                        X_loader = self.dm.get_init_train_loader()
                        for i, X_i in enumerate(X_loader, 0):
                            indices.append(X_i[2])
                            train_inputs = X_i[0].to(self.device).float()
                            code, X_prime, Z_r = self.model(train_inputs)
                            Z_i = torch.cat([code, Z_r.unsqueeze(-1)], axis=1)
                            Z.append(Z_i)
                            X.append(X_i)
                            y.append(X_i[1])

                        # X = torch.cat(X, axis=0)
                        indices = torch.cat(indices, axis=0)
                        Z = torch.cat(Z, axis=0)
                        y = torch.cat(y, axis=0).cpu().numpy()

                        # plot_2D_latent(Z.cpu(), y)

                        selection_mask = self.re_evaluation(Z.cpu(), self.p, self.num_cluster)
                        selected_indices = indices[selection_mask]
                        y_s = y[selection_mask.cpu().numpy()]

                        print(f"selected label 0 ratio:{(y_s == 0).sum() / len(y)}"
                              f"")
                        print(f"selected label 1 ratio:{(y_s == 1).sum() / len(y)}"
                              f"")

                        self.dm.update_train_set(selected_indices)
                        train_ldr = self.dm.get_train_set()

                    # switch back to train mode
                    self.model.train()
                    L = selected_indices.cpu().numpy()
                    print(
                        f"Back to training--size L_old:{len(L_old)}, L:{len(L)}, "
                        f"diff:{len(set(L_old).difference(set(L)))}\n")

                else:
                    # TODO
                    # Train with the current trainset
                    loss = 0
                    with trange(len(train_ldr)) as t:
                        for i, X_i in enumerate(train_ldr, 0):
                            train_inputs = X_i[0].to(self.device).float()
                            loss += self.train_iter(train_inputs)
                            mean_loss = loss / (i + 1)
                            t.set_postfix(loss='{:05.3f}'.format(mean_loss))
                            t.update()
            print(f'Reeval  count:{reev_count}\n')
            reev_count += 1
            # self.evaluate_on_test_set()
            # break
        return mean_loss

    def train__(self, n_epochs: int):
        mean_loss = np.inf
        self.dm.update_train_set(self.dm.get_selected_indices())
        train_ldr = self.dm.get_train_set()

        # run clustering, select instances from low variance clusters
        X = []
        y = []
        indices = []
        for i, X_i in enumerate(train_ldr, 0):
            X.append(X_i[0])
            indices.append(X_i[2])
            y.append(X_i[1])

        X = torch.cat(X, axis=0)

        indices = torch.cat(indices, axis=0)
        y = torch.cat(y, axis=0).cpu().numpy().astype(int)

        sel_from_clustering = self.re_evaluation(X, self.p0, self.num_cluster)
        selected_indices = indices[sel_from_clustering]
        print(f"label 0 ratio:{(y[sel_from_clustering] == 0).sum() / len(y)}"
              f"")
        # TODO
        # to uncomment
        # self.dm.update_train_set(selected_indices)

        train_ldr = self.dm.get_train_set()

        L = selected_indices.cpu().numpy()
        L_old = [-1]
        # print(set(L).difference(set(L_old)))
        while len(set(L_old).difference(set(L))) != 0:
            for epoch in range(n_epochs):
                print(f"\nEpoch: {epoch + 1} of {n_epochs}")
                if False and (epoch + 1) % self.r == 0:
                    self.model.eval()
                    L_old = deepcopy(L)
                    with torch.no_grad():
                        # TODO
                        # Re-evaluate normality every r epoch
                        print("\nRe-evaluation")
                        indices = []
                        Z = []
                        X = []
                        y = []
                        X_loader = self.dm.get_init_train_loader()
                        for i, X_i in enumerate(X_loader, 0):
                            indices.append(X_i[2])
                            train_inputs = X_i[0].to(self.device).float()
                            code, X_prime, Z_r = self.model(train_inputs)
                            Z_i = torch.cat([code, Z_r.unsqueeze(-1)], axis=1)
                            Z.append(Z_i)
                            X.append(X_i)
                            y.append(X_i[1])

                        # X = torch.cat(X, axis=0)
                        indices = torch.cat(indices, axis=0)
                        Z = torch.cat(Z, axis=0)
                        y = torch.cat(y, axis=0).cpu().numpy()

                        # plot_2D_latent(Z.cpu(), y)

                        selection_mask = self.re_evaluation(Z.cpu(), self.p, self.num_cluster)
                        selected_indices = indices[selection_mask]
                        y_s = y[selection_mask.cpu().numpy()]

                        print(f"label 0 ratio:{(y_s == 0).sum() / len(y_s)}"
                              f"")
                        print(f"label 1 ratio:{(y_s == 1).sum() / len(y_s)}"
                              f"")

                        self.dm.update_train_set(selected_indices)
                        train_ldr = self.dm.get_train_set()

                    # switch back to train mode
                    self.model.train()
                    L = selected_indices.cpu().numpy()
                    print(
                        f"Back to training--size L_old:{len(L_old)}, L:{len(L)}, "
                        f"diff:{len(set(L_old).difference(set(L)))}\n")

                else:
                    # TODO
                    # Train with the current trainset
                    loss = 0

                    with trange(len(train_ldr)) as t:
                        for i, X_i in enumerate(train_ldr, 0):
                            train_inputs = X_i[0].to(self.device).float()
                            loss += self.train_iter(train_inputs)
                            mean_loss = loss / (i + 1)
                            t.set_postfix(loss='{:05.3f}'.format(mean_loss))
                            t.update()
            self.evaluate_on_test_set()
            break
        return mean_loss

    def train_iter(self, X):

        code, X_prime, Z_r = self.model(X)
        l2_z = (torch.cat([code, Z_r.unsqueeze(-1)], axis=1).norm(2, dim=1)).mean()
        reg = 0.5
        loss = ((X - X_prime) ** 2).sum(axis=-1).mean() + reg * l2_z  # self.criterion(X, X_prime)

        # Use autograd to compute the backward pass.
        self.optimizer.zero_grad()
        loss.backward()
        # updates the weights using gradient descent
        self.optimizer.step()

        return loss.item()

    def evaluate_on_test_set(self, pos_label=1, **kwargs):
        """
        function that evaluate the model on the test set
        """

        energy_threshold = kwargs.get('threshold', 80)
        test_loader = self.dm.get_test_set()
        # Change the model to evaluation mode
        self.model.eval()
        train_score = []

        with torch.no_grad():
            # Calculate score using estimated parameters
            test_score = []
            test_labels = []
            test_z = []

            for data in test_loader:
                test_inputs, label_inputs = data[0].float().to(self.device), data[1]

                # forward pass
                # forward pass
                code, X_prime, h_x = self.model(test_inputs)

                test_score.append(((test_inputs - X_prime) ** 2).sum(axis=-1).squeeze().cpu().numpy())
                # test_score.append(h_x.cpu().numpy())
                test_z.append(code.cpu().numpy())
                test_labels.append(label_inputs.numpy())

            test_score = np.concatenate(test_score, axis=0)
            test_z = np.concatenate(test_z, axis=0)
            test_labels = np.concatenate(test_labels, axis=0)

            combined_score = np.concatenate([train_score, test_score], axis=0)

<<<<<<< HEAD
            # Evaluation
            comp_threshold = 100 * sum(test_labels == 0) / len(test_labels)
            res_max = score_recall_precision(combined_score, test_score, test_labels, nq=30)
            res = score_recall_precision_w_thresold(combined_score, test_score, test_labels, pos_label=pos_label,
                                                    threshold=comp_threshold)

            # switch back to train mode
            self.model.train()

            res = dict(res, **res_max)

            return res, test_z, test_labels, combined_score
=======
            return combined_score, test_score, test_labels
>>>>>>> 67f9b584
<|MERGE_RESOLUTION|>--- conflicted
+++ resolved
@@ -1,13 +1,25 @@
+import warnings
+from copy import deepcopy
+
+from matplotlib import pyplot as plt
+from sklearn.metrics import confusion_matrix, average_precision_score, precision_recall_curve, \
+    plot_precision_recall_curve
+from torch import nn, optim
+from tqdm import trange
+
 import torch
 import numpy as np
 
-from copy import deepcopy
-from torch import nn
-from tqdm import trange
-from src.datamanager.DataManager import DataManager
-from src.model.DUAD import DUAD
+from typing import Callable
+
+from sklearn import metrics
+
+from datamanager.DataManager import DataManager
+from model.DUAD import DUAD
 from sklearn.mixture import GaussianMixture
-from torch import optim
+
+from utils.metrics import score_recall_precision, score_recall_precision_w_thresold
+from viz.viz import plot_2D_latent, plot_energy_percentile
 
 
 class DUADTrainer:
@@ -17,21 +29,22 @@
                  dm: DataManager,
                  n_epochs: int,
                  lr: float = 1e-4,
-                 device: str = "cuda",
+                 device: str = "cpu",
                  **kwargs):
+
         self.metric_hist = []
         self.dm = dm
 
-        self.r = kwargs.get('r', 10)
-        self.p = kwargs.get('p_s', 30)
-        self.p0 = kwargs.get('p_0', 35)
+        self.r = kwargs.get('duad_r', 10)
+        self.p = kwargs.get('duad_p_s', 30)
+        self.p0 = kwargs.get('duad_p_0', 35)
+        self.num_cluster = kwargs.get('duad_num_cluster', 20)
         self.lr = lr
         self.n_epochs = n_epochs
-        self.num_cluster = kwargs.get('num_cluster', 20)
-
         self.device = device
         self.model = model.to(self.device)
-        self.optimizer = optim.Adam(self.model.parameters(), lr=self.lr)
+        self.optimizer = optim.Adam(self.model.parameters(), lr=self.lr,
+                                    weight_decay=kwargs.get('duad_num_cluster', 20))
 
         self.criterion = nn.MSELoss()
 
@@ -62,9 +75,7 @@
 
         return indices_selection
 
-    def train(self):
-        # switch back to train mode
-        self.model.train()
+    def train(self, n_epochs: int):
         print(f'Training with {self.__class__.__name__}')
         mean_loss = np.inf
         self.dm.update_train_set(self.dm.get_selected_indices())
@@ -107,15 +118,9 @@
         L_old = [-1]
         # print(set(L).difference(set(L_old)))
         reev_count = 0
-<<<<<<< HEAD
         while len(set(L_old).difference(set(L))) <= 10 and reev_count < REEVAL_LIMIT:
             for epoch in range(n_epochs):
                 print(f"\nEpoch: {epoch + 1} of {n_epochs}")
-=======
-        while len(set(L_old).difference(set(L))) <= 10 or reev_count > REEVAL_LIMIT:
-            for epoch in range(self.n_epochs):
-                print(f"\nEpoch: {epoch + 1} of {self.n_epochs}")
->>>>>>> 67f9b584
                 if (epoch + 1) % self.r == 0:
                     self.model.eval()
                     L_old = deepcopy(L)
@@ -286,10 +291,10 @@
         loss = ((X - X_prime) ** 2).sum(axis=-1).mean() + reg * l2_z  # self.criterion(X, X_prime)
 
         # Use autograd to compute the backward pass.
-        self.optimizer.zero_grad()
+        self.optim.zero_grad()
         loss.backward()
         # updates the weights using gradient descent
-        self.optimizer.step()
+        self.optim.step()
 
         return loss.item()
 
@@ -326,21 +331,17 @@
             test_z = np.concatenate(test_z, axis=0)
             test_labels = np.concatenate(test_labels, axis=0)
 
-            combined_score = np.concatenate([train_score, test_score], axis=0)
-
-<<<<<<< HEAD
+            # combined_score = np.concatenate([train_score, test_score], axis=0)
+
             # Evaluation
-            comp_threshold = 100 * sum(test_labels == 0) / len(test_labels)
-            res_max = score_recall_precision(combined_score, test_score, test_labels, nq=30)
-            res = score_recall_precision_w_thresold(combined_score, test_score, test_labels, pos_label=pos_label,
-                                                    threshold=comp_threshold)
+            # comp_threshold = 100 * sum(test_labels == 0) / len(test_labels)
+            # res_max = score_recall_precision(combined_score, test_score, test_labels, nq=30)
+            # res = score_recall_precision_w_thresold(combined_score, test_score, test_labels, pos_label=pos_label,
+            #                                         threshold=comp_threshold)
 
             # switch back to train mode
             self.model.train()
 
-            res = dict(res, **res_max)
-
-            return res, test_z, test_labels, combined_score
-=======
-            return combined_score, test_score, test_labels
->>>>>>> 67f9b584
+            # res = dict(res, **res_max)
+
+            return test_score, test_labels