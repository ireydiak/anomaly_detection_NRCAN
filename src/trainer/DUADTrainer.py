import warnings
from copy import deepcopy

from matplotlib import pyplot as plt
from sklearn.metrics import confusion_matrix, average_precision_score, precision_recall_curve, \
    plot_precision_recall_curve
from torch import nn, optim
from tqdm import trange

import torch
import numpy as np

from typing import Callable

from sklearn import metrics

from src.datamanager.DataManager import DataManager
from src.model.DUAD import DUAD
from sklearn.mixture import GaussianMixture


# from utils.metrics import score_recall_precision, score_recall_precision_w_thresold
# from viz.viz import plot_2D_latent, plot_energy_percentile


class DUADTrainer:

    def __init__(self,
                 model: DUAD,
                 dm: DataManager,
                 n_epochs: int,
                 lr: float = 1e-4,
                 device: str = "cpu",
                 **kwargs):

        self.metric_hist = []
        self.dm = dm

        self.r = model.r
        self.p = model.p
        self.p0 = model.p0
        self.num_cluster = model.n_clusters
        self.lr = lr
        self.n_epochs = n_epochs
        self.device = device
        self.model = model.to(self.device)
<<<<<<< HEAD
        self.optimizer = optim.Adam(
            self.model.parameters(), lr=self.lr, weight_decay=kwargs.get('duad_num_cluster', 20)
        )
=======
        self.optimizer = optim.Adam(self.model.parameters(), lr=self.lr,
                                    weight_decay=kwargs.get('weight_decay', 0))

>>>>>>> fe3d4684
        self.criterion = nn.MSELoss()

    def re_evaluation(self, X, p, num_clusters=20):
        # uv = np.unique(X, axis=0)
        gmm = GaussianMixture(n_components=num_clusters, max_iter=400)
        gmm.fit(X)
        pred_label = gmm.predict(X)
        X_means = torch.from_numpy(gmm.means_)

        clusters_vars = []
        for i in range(num_clusters):
            var_ci = torch.sum((X[pred_label == i] - X_means[i].unsqueeze(dim=0)) ** 2)
            var_ci /= (pred_label == i).sum()
            clusters_vars.append(var_ci)

        clusters_vars = torch.stack(clusters_vars)
        qp = 100 - p
        q = torch.quantile(clusters_vars, qp / 100)

        selected_clusters = (clusters_vars <= q).nonzero().squeeze()

        selection_mask = [pred in list(selected_clusters.cpu().numpy()) for pred in pred_label]
        indices_selection = torch.from_numpy(
            np.array(selection_mask)).nonzero().squeeze()

        return indices_selection

    def train(self):
        n_epochs = self.n_epochs
        print(f'Training with {self.__class__.__name__}')
        mean_loss = np.inf
        self.dm.update_train_set(self.dm.get_selected_indices())
        train_ldr = self.dm.get_train_set()
        REEVAL_LIMIT = 10

        # run clustering, select instances from low variance clusters
        X = []
        y = []
        indices = []
        for i, X_i in enumerate(train_ldr, 0):
            X.append(X_i[0])
            indices.append(X_i[2])
            y.append(X_i[1])

        X = torch.cat(X, axis=0)
        y = torch.cat(y, axis=0)

        indices = torch.cat(indices, axis=0)
<<<<<<< HEAD
        sel_from_clustering = self.re_evaluation(X, self.p0, self.num_cluster)
        selected_indices = indices[sel_from_clustering]

        print(f"label 0 ratio:{(y == 0).sum() / len(y)}"
              f"\n")
        print(f"label 1 ratio:{(y == 1).sum() / len(y)}"
              f"\n")
        print(f"selected label 0 ratio:{(y[sel_from_clustering] == 0).sum() / len(y)}"
              f"\n")
        print(f"selected label 1 ratio:{(y[sel_from_clustering] == 1).sum() / len(y)}"
              f"\n")

        self.dm.update_train_set(selected_indices)
=======

        # selected_indices = indices[self.re_evaluation(X, self.p0, self.num_cluster)]

        # sel_from_clustering = self.re_evaluation(X, self.p0, self.num_cluster)
        # selected_indices = indices[sel_from_clustering]
        #
        # print(f"label 0 ratio:{(y == 0).sum() / len(y)}"
        #       f"\n")
        # print(f"label 1 ratio:{(y == 1).sum() / len(y)}"
        #       f"\n")
        # print(f"selected label 0 ratio:{(y[sel_from_clustering] == 0).sum() / len(y)}"
        #       f"\n")
        # print(f"selected label 1 ratio:{(y[sel_from_clustering] == 1).sum() / len(y)}"
        #       f"\n")
        #
        # self.dm.update_train_set(selected_indices)
>>>>>>> fe3d4684
        train_ldr = self.dm.get_train_set()

        L = []
        L_old = [-1]
        reev_count = 0
        while len(set(L_old).difference(set(L))) <= 10 and reev_count < REEVAL_LIMIT:
            for epoch in range(n_epochs):
                print(f"\nEpoch: {epoch + 1} of {n_epochs}")
                if (epoch + 1) % self.r == 0:
                    self.model.eval()
                    L_old = deepcopy(L)
                    with torch.no_grad():
                        # TODO
                        # Re-evaluate normality every r epoch
                        print("\nRe-evaluation")
                        indices = []
                        Z = []
                        X = []
                        y = []
                        X_loader = self.dm.get_init_train_loader()
                        for i, X_i in enumerate(X_loader, 0):
                            indices.append(X_i[2])
                            train_inputs = X_i[0].to(self.device).float()
                            code, X_prime, Z_r = self.model(train_inputs)
                            Z_i = torch.cat([code, Z_r.unsqueeze(-1)], axis=1)
                            Z.append(Z_i)
                            X.append(X_i)
                            y.append(X_i[1])

                        indices = torch.cat(indices, axis=0)
                        Z = torch.cat(Z, axis=0)
                        y = torch.cat(y, axis=0).cpu().numpy()

                        selection_mask = self.re_evaluation(Z.cpu(), self.p, self.num_cluster)
                        selected_indices = indices[selection_mask]
                        y_s = y[selection_mask.cpu().numpy()]

                        print(f"selected label 0 ratio:{(y_s == 0).sum() / len(y)}"
                              f"")
                        print(f"selected label 1 ratio:{(y_s == 1).sum() / len(y)}"
                              f"")

                        self.dm.update_train_set(selected_indices)
                        train_ldr = self.dm.get_train_set()

                    # switch back to train mode
                    self.model.train()
                    L = selected_indices.cpu().numpy()
                    print(
                        f"Back to training--size L_old:{len(L_old)}, L:{len(L)}, "
                        f"diff:{len(set(L_old).difference(set(L)))}\n")

                else:
                    # Train with the current trainset
                    loss = 0
                    with trange(len(train_ldr)) as t:
                        for i, X_i in enumerate(train_ldr, 0):
                            train_inputs = X_i[0].to(self.device).float()
                            loss += self.train_iter(train_inputs)
                            mean_loss = loss / (i + 1)
                            t.set_postfix(loss='{:.3f}'.format(mean_loss))
                            t.update()
            print(f'Reeval  count:{reev_count}\n')
            reev_count += 1
        return mean_loss

<<<<<<< HEAD
    def train__(self, n_epochs: int):
        mean_loss = np.inf
        self.dm.update_train_set(self.dm.get_selected_indices())
        train_ldr = self.dm.get_train_set()

        # run clustering, select instances from low variance clusters
        X = []
        y = []
        indices = []
        for i, X_i in enumerate(train_ldr, 0):
            X.append(X_i[0])
            indices.append(X_i[2])
            y.append(X_i[1])

        X = torch.cat(X, axis=0)

        indices = torch.cat(indices, axis=0)
        y = torch.cat(y, axis=0).cpu().numpy().astype(int)

        sel_from_clustering = self.re_evaluation(X, self.p0, self.num_cluster)
        selected_indices = indices[sel_from_clustering]
        print(f"label 0 ratio:{(y[sel_from_clustering] == 0).sum() / len(y)}"
              f"")
        # TODO
        # to uncomment
        # self.dm.update_train_set(selected_indices)

        train_ldr = self.dm.get_train_set()

        L = selected_indices.cpu().numpy()
        L_old = [-1]
        while len(set(L_old).difference(set(L))) != 0:
            for epoch in range(n_epochs):
                print(f"\nEpoch: {epoch + 1} of {n_epochs}")
                if False and (epoch + 1) % self.r == 0:
                    self.model.eval()
                    L_old = deepcopy(L)
                    with torch.no_grad():
                        # TODO
                        # Re-evaluate normality every r epoch
                        print("\nRe-evaluation")
                        indices = []
                        Z = []
                        X = []
                        y = []
                        X_loader = self.dm.get_init_train_loader()
                        for i, X_i in enumerate(X_loader, 0):
                            indices.append(X_i[2])
                            train_inputs = X_i[0].to(self.device).float()
                            code, X_prime, Z_r = self.model(train_inputs)
                            Z_i = torch.cat([code, Z_r.unsqueeze(-1)], axis=1)
                            Z.append(Z_i)
                            X.append(X_i)
                            y.append(X_i[1])

                        indices = torch.cat(indices, axis=0)
                        Z = torch.cat(Z, axis=0)
                        y = torch.cat(y, axis=0).cpu().numpy()

                        selection_mask = self.re_evaluation(Z.cpu(), self.p, self.num_cluster)
                        selected_indices = indices[selection_mask]
                        y_s = y[selection_mask.cpu().numpy()]

                        print(f"label 0 ratio:{(y_s == 0).sum() / len(y_s)}"
                              f"")
                        print(f"label 1 ratio:{(y_s == 1).sum() / len(y_s)}"
                              f"")

                        self.dm.update_train_set(selected_indices)
                        train_ldr = self.dm.get_train_set()

                    # switch back to train mode
                    self.model.train()
                    L = selected_indices.cpu().numpy()
                    print(
                        f"Back to training--size L_old:{len(L_old)}, L:{len(L)}, "
                        f"diff:{len(set(L_old).difference(set(L)))}\n")

                else:
                    # TODO
                    # Train with the current trainset
                    loss = 0

                    with trange(len(train_ldr)) as t:
                        for i, X_i in enumerate(train_ldr, 0):
                            train_inputs = X_i[0].to(self.device).float()
                            loss += self.train_iter(train_inputs)
                            mean_loss = loss / (i + 1)
                            t.set_postfix(loss='{:05.3f}'.format(mean_loss))
                            t.update()
            self.evaluate_on_test_set()
            break
        return mean_loss

=======
>>>>>>> fe3d4684
    def train_iter(self, X):

        code, X_prime, Z_r = self.model(X)
        l2_z = (torch.cat([code, Z_r.unsqueeze(-1)], axis=1).norm(2, dim=1)).mean() # (code.norm(2, dim=1)).mean()  # (torch.cat([code, Z_r.unsqueeze(-1)], axis=1).norm(2, dim=1)).mean()
        reg = 0.5
        loss = ((X - X_prime) ** 2).sum(axis=-1).mean() + reg * l2_z  # self.criterion(X, X_prime)

        # Use autograd to compute the backward pass.
        self.optimizer.zero_grad()
        loss.backward()
        # updates the weights using gradient descent
        self.optimizer.step()

        return loss.item()

    def evaluate_on_test_set(self, pos_label=1, **kwargs):
        """
        function that evaluate the model on the test set
        """

        energy_threshold = kwargs.get('threshold', 80)
        test_loader = self.dm.get_test_set()
        # Change the model to evaluation mode
        self.model.eval()
        train_score = []

        with torch.no_grad():
            # Calculate score using estimated parameters
            test_score = []
            test_labels = []
            test_z = []

            for data in test_loader:
                test_inputs, label_inputs = data[0].float().to(self.device), data[1]

                # forward pass
                # forward pass
                code, X_prime, h_x = self.model(test_inputs)

                test_score.append(((test_inputs - X_prime) ** 2).sum(axis=-1).squeeze().cpu().numpy())
                # test_score.append(h_x.cpu().numpy())
                test_z.append(code.cpu().numpy())
                test_labels.append(label_inputs.numpy())

            test_score = np.concatenate(test_score, axis=0)
            test_z = np.concatenate(test_z, axis=0)
            test_labels = np.concatenate(test_labels, axis=0)

            # combined_score = np.concatenate([train_score, test_score], axis=0)

            # Evaluation
            # comp_threshold = 100 * sum(test_labels == 0) / len(test_labels)
            # res_max = score_recall_precision(combined_score, test_score, test_labels, nq=30)
            # res = score_recall_precision_w_thresold(combined_score, test_score, test_labels, pos_label=pos_label,
            #                                         threshold=comp_threshold)

            # switch back to train mode
            self.model.train()

<<<<<<< HEAD
            return test_score, test_labels
=======
            # res = dict(res, **res_max)

            return test_score, test_labels

    def setDataManager(self, dm):
        self.dm = dm
>>>>>>> fe3d4684
<|MERGE_RESOLUTION|>--- conflicted
+++ resolved
@@ -1,26 +1,12 @@
-import warnings
 from copy import deepcopy
-
-from matplotlib import pyplot as plt
-from sklearn.metrics import confusion_matrix, average_precision_score, precision_recall_curve, \
-    plot_precision_recall_curve
 from torch import nn, optim
+from torch.utils.data import DataLoader
 from tqdm import trange
-
 import torch
 import numpy as np
-
-from typing import Callable
-
-from sklearn import metrics
-
 from src.datamanager.DataManager import DataManager
 from src.model.DUAD import DUAD
 from sklearn.mixture import GaussianMixture
-
-
-# from utils.metrics import score_recall_precision, score_recall_precision_w_thresold
-# from viz.viz import plot_2D_latent, plot_energy_percentile
 
 
 class DUADTrainer:
@@ -32,7 +18,6 @@
                  lr: float = 1e-4,
                  device: str = "cpu",
                  **kwargs):
-
         self.metric_hist = []
         self.dm = dm
 
@@ -44,15 +29,9 @@
         self.n_epochs = n_epochs
         self.device = device
         self.model = model.to(self.device)
-<<<<<<< HEAD
         self.optimizer = optim.Adam(
-            self.model.parameters(), lr=self.lr, weight_decay=kwargs.get('duad_num_cluster', 20)
+            self.model.parameters(), lr=self.lr, weight_decay=kwargs.get('weight_decay', 0)
         )
-=======
-        self.optimizer = optim.Adam(self.model.parameters(), lr=self.lr,
-                                    weight_decay=kwargs.get('weight_decay', 0))
-
->>>>>>> fe3d4684
         self.criterion = nn.MSELoss()
 
     def re_evaluation(self, X, p, num_clusters=20):
@@ -80,7 +59,12 @@
 
         return indices_selection
 
-    def train(self):
+    def train(self, dataset: DataLoader):
+        """
+        dataset: DataLoader
+            Parameter added for API consistency only.
+            Refer to `self.dm` to access datamanager.
+        """
         n_epochs = self.n_epochs
         print(f'Training with {self.__class__.__name__}')
         mean_loss = np.inf
@@ -101,7 +85,6 @@
         y = torch.cat(y, axis=0)
 
         indices = torch.cat(indices, axis=0)
-<<<<<<< HEAD
         sel_from_clustering = self.re_evaluation(X, self.p0, self.num_cluster)
         selected_indices = indices[sel_from_clustering]
 
@@ -115,24 +98,7 @@
               f"\n")
 
         self.dm.update_train_set(selected_indices)
-=======
-
-        # selected_indices = indices[self.re_evaluation(X, self.p0, self.num_cluster)]
-
-        # sel_from_clustering = self.re_evaluation(X, self.p0, self.num_cluster)
-        # selected_indices = indices[sel_from_clustering]
-        #
-        # print(f"label 0 ratio:{(y == 0).sum() / len(y)}"
-        #       f"\n")
-        # print(f"label 1 ratio:{(y == 1).sum() / len(y)}"
-        #       f"\n")
-        # print(f"selected label 0 ratio:{(y[sel_from_clustering] == 0).sum() / len(y)}"
-        #       f"\n")
-        # print(f"selected label 1 ratio:{(y[sel_from_clustering] == 1).sum() / len(y)}"
-        #       f"\n")
-        #
-        # self.dm.update_train_set(selected_indices)
->>>>>>> fe3d4684
+
         train_ldr = self.dm.get_train_set()
 
         L = []
@@ -199,7 +165,6 @@
             reev_count += 1
         return mean_loss
 
-<<<<<<< HEAD
     def train__(self, n_epochs: int):
         mean_loss = np.inf
         self.dm.update_train_set(self.dm.get_selected_indices())
@@ -294,8 +259,6 @@
             break
         return mean_loss
 
-=======
->>>>>>> fe3d4684
     def train_iter(self, X):
 
         code, X_prime, Z_r = self.model(X)
@@ -332,36 +295,27 @@
                 test_inputs, label_inputs = data[0].float().to(self.device), data[1]
 
                 # forward pass
-                # forward pass
                 code, X_prime, h_x = self.model(test_inputs)
 
                 test_score.append(((test_inputs - X_prime) ** 2).sum(axis=-1).squeeze().cpu().numpy())
-                # test_score.append(h_x.cpu().numpy())
                 test_z.append(code.cpu().numpy())
                 test_labels.append(label_inputs.numpy())
 
             test_score = np.concatenate(test_score, axis=0)
-            test_z = np.concatenate(test_z, axis=0)
             test_labels = np.concatenate(test_labels, axis=0)
-
-            # combined_score = np.concatenate([train_score, test_score], axis=0)
-
-            # Evaluation
-            # comp_threshold = 100 * sum(test_labels == 0) / len(test_labels)
-            # res_max = score_recall_precision(combined_score, test_score, test_labels, nq=30)
-            # res = score_recall_precision_w_thresold(combined_score, test_score, test_labels, pos_label=pos_label,
-            #                                         threshold=comp_threshold)
 
             # switch back to train mode
             self.model.train()
 
-<<<<<<< HEAD
-            return test_score, test_labels
-=======
-            # res = dict(res, **res_max)
-
             return test_score, test_labels
 
     def setDataManager(self, dm):
         self.dm = dm
->>>>>>> fe3d4684
+
+    def save_ckpt(self, ckpt_fname: str):
+        """ TODO: implement """
+        pass
+
+    def load_from_file(self, ckpt_fname):
+        """ TODO: implement """
+        pass