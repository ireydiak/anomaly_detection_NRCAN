--- conflicted
+++ resolved
@@ -2,11 +2,7 @@
 import torch
 import numpy as np
 from tqdm import trange
-<<<<<<< HEAD
-from utils import precision_recall_f1_roc_pr
-=======
 from src.utils import precision_recall_f1_roc_pr
->>>>>>> ad2ffb97
 
 
 class DeepSVDDTrainer:
