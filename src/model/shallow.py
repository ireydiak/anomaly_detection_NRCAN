import torch
from sklearn.svm import OneClassSVM
from sklearn.neighbors import LocalOutlierFactor
from recforest import RecForest as PyPiRecForest
from torch.utils.data import DataLoader

from src.model.base import BaseShallowModel


class RecForest(BaseShallowModel):

    def __init__(self, n_jobs=-1, random_state=-1, **kwargs):
        super(RecForest, self).__init__(**kwargs)
        self.clf = PyPiRecForest(n_jobs=n_jobs, random_state=random_state)
        
    def get_params(self) -> dict:
        return {}

    def score(self, sample: torch.Tensor):
        return self.clf.predict(sample.numpy())

    def resolve_params(self, dataset_name: str):
        pass


class OCSVM(BaseShallowModel):
    def __init__(self, kernel="rbf", gamma="scale", shrinking=False, verbose=True, nu=0.5, **kwargs):
        super(OCSVM, self).__init__(**kwargs)
        self.clf = OneClassSVM(
            kernel=kernel,
            gamma=gamma,
            shrinking=shrinking,
            verbose=verbose,
            nu=nu
        )
        self.name = "OC-SVM"

    def score(self, sample: torch.Tensor):
        return -self.clf.predict(sample.numpy())

    def get_params(self) -> dict:
        return {
            "kernel": self.clf.kernel,
            "gamma": self.clf.gamma,
            "shrinking": self.clf.shrinking,
            "nu": self.clf.nu
        }

<<<<<<< HEAD
    def resolve_params(self, dataset_name: str):
        pass
=======

class LOF(BaseShallowModel):
    def __init__(self, n_neighbors=20, verbose=True, **kwargs):
        super(LOF, self).__init__(**kwargs)
        self.clf = LocalOutlierFactor(
            n_neighbors=n_neighbors,
            novelty=True,
            n_jobs=-1
        )
        self.name = "LOF"

    def resolve_params(self, dataset_name: str):
        pass

    def get_params(self) -> dict:
        return {
            "n_neighbors": self.clf.n_neighbors
        }
>>>>>>> 92811d5e
<|MERGE_RESOLUTION|>--- conflicted
+++ resolved
@@ -1,9 +1,6 @@
-import torch
+from sklearn.neighbors import LocalOutlierFactor
 from sklearn.svm import OneClassSVM
-from sklearn.neighbors import LocalOutlierFactor
 from recforest import RecForest as PyPiRecForest
-from torch.utils.data import DataLoader
-
 from src.model.base import BaseShallowModel
 
 
@@ -12,15 +9,10 @@
     def __init__(self, n_jobs=-1, random_state=-1, **kwargs):
         super(RecForest, self).__init__(**kwargs)
         self.clf = PyPiRecForest(n_jobs=n_jobs, random_state=random_state)
-        
+        self.name = "RecForest"
+
     def get_params(self) -> dict:
         return {}
-
-    def score(self, sample: torch.Tensor):
-        return self.clf.predict(sample.numpy())
-
-    def resolve_params(self, dataset_name: str):
-        pass
 
 
 class OCSVM(BaseShallowModel):
@@ -35,9 +27,6 @@
         )
         self.name = "OC-SVM"
 
-    def score(self, sample: torch.Tensor):
-        return -self.clf.predict(sample.numpy())
-
     def get_params(self) -> dict:
         return {
             "kernel": self.clf.kernel,
@@ -46,10 +35,6 @@
             "nu": self.clf.nu
         }
 
-<<<<<<< HEAD
-    def resolve_params(self, dataset_name: str):
-        pass
-=======
 
 class LOF(BaseShallowModel):
     def __init__(self, n_neighbors=20, verbose=True, **kwargs):
@@ -61,11 +46,8 @@
         )
         self.name = "LOF"
 
-    def resolve_params(self, dataset_name: str):
-        pass
-
     def get_params(self) -> dict:
         return {
             "n_neighbors": self.clf.n_neighbors
         }
->>>>>>> 92811d5e
+
