from collections import OrderedDict

import torch
import torch.nn as nn
from torch import Tensor
<<<<<<< HEAD
from src.model.base import BaseModel
from src.model.utils import activation_mapper, create_network
=======
from .base import BaseModel
>>>>>>> fe3d4684


class DeepSVDD(BaseModel):
    name = "DeepSVDD"

    def __init__(self, n_layers: int, compression_factor: int, act_fn: str, **kwargs):
        super(DeepSVDD, self).__init__(**kwargs)
        self.n_layers = n_layers
        self.compression_factor = compression_factor
        self.rep_dim = None
        self.act_fn = activation_mapper[act_fn]
        self._build_network()

    @staticmethod
    def get_args_desc():
        return [
            ("n_layers", int, 2, "Number of layers"),
            ("compression_factor", int, 2, "Compression factor of the network"),
            ("act_fn", str, "relu", "Activation function of the network")
        ]

    def _build_network(self):
        in_features = self.in_features
        compression_factor = self.compression_factor
        out_features = in_features // compression_factor
        layers = []
        for _ in range(self.n_layers - 1):
            layers.append([in_features, out_features, self.act_fn])
            in_features = out_features
            out_features = in_features // compression_factor
            assert out_features > 0, "out_features {} <= 0".format(out_features)
        layers.append(
            [in_features, out_features, None]
        )
        self.rep_dim = out_features
        self.net = create_network(layers).to(self.device)

    @staticmethod
    def load_from_ckpt(ckpt):
        model = DeepSVDD(
            in_features=ckpt["in_features"],
            n_instances=ckpt["n_instances"],
            n_layers=ckpt["n_layers"],
            compression_factor=ckpt["compression_factor"],
            act_fn=str(ckpt["act_fn"]).lower().replace("()", "")
        )
        return model

    def forward(self, X: Tensor):
        return self.net(X)

    def get_params(self) -> dict:
        params = {
            "n_layers": self.n_layers,
            "compression_factor": self.compression_factor,
            "act_fn": str(self.act_fn).lower().replace("()", "")
        }
        return dict(
            **super().get_params(),
            **params
        )


class DROCC(BaseModel):
    name = "DROCC"

    def __init__(
            self,
            lamb=1.,
            radius=3.,
            gamma=2.,
            num_classes=1,
            num_hidden_nodes=20,
            **kwargs
    ):
        super(DROCC, self).__init__(**kwargs)
        self.num_classes = num_classes
        self.num_hidden_nodes = num_hidden_nodes
        self.lamb = lamb
        self.radius = radius
        self.gamma = gamma
        activ = nn.ReLU(True)
        self.feature_extractor = nn.Sequential(
            OrderedDict([
                ('fc', nn.Linear(self.in_features, self.num_hidden_nodes)),
                ('relu1', activ)])
        )
        self.size_final = self.num_hidden_nodes
        self.classifier = nn.Sequential(
            OrderedDict([
                ('fc1', nn.Linear(self.size_final, self.num_classes))
            ])
        )

    @staticmethod
    def get_args_desc():
        return [
            ("lamb", float, 1., "Weight given to the adversarial loss"),
            ("radius", float, 3., "Radius of hypersphere to sample points from"),
            ("gamma", float, 2., "Parameter to vary projection"),
            ("num_classes", int, 1, ""),
            ("num_hidden_nodes", int, 20, "")
        ]

    @staticmethod
    def load_from_ckpt(ckpt):
        model = DROCC(
            in_features=ckpt["in_features"],
            n_instances=ckpt["n_instances"],
            lamb=ckpt["lamb"],
            radius=ckpt["radius"],
            gamma=ckpt["gamma"],
            num_classes=ckpt["num_classes"],
            num_hidden_nodes=ckpt["num_hidden_nodes"]
        )
        return model

    def get_params(self) -> dict:

        params = {
            "lamb": self.lamb,
            "radius": self.radius,
            "gamma": self.gamma,
            "num_classes": self.num_classes,
            "num_hidden_nodes": self.num_hidden_nodes
        }
        return dict(
            **super(DROCC, self).get_params(),
            **params
        )

    def forward(self, X: torch.Tensor):
        features = self.feature_extractor(X)
        logits = self.classifier(features.view(-1, self.size_final))
        return logits<|MERGE_RESOLUTION|>--- conflicted
+++ resolved
@@ -1,14 +1,9 @@
 from collections import OrderedDict
-
 import torch
 import torch.nn as nn
 from torch import Tensor
-<<<<<<< HEAD
 from src.model.base import BaseModel
 from src.model.utils import activation_mapper, create_network
-=======
-from .base import BaseModel
->>>>>>> fe3d4684
 
 
 class DeepSVDD(BaseModel):
