--- conflicted
+++ resolved
@@ -11,34 +11,20 @@
 from typing import Tuple, List
 
 
-class AutoEncoderModel(BaseModel):
-    def __init__(self, dataset_name: str, in_features: int, n_instances: int, device: str, **kwargs):
-        super(AutoEncoderModel, self).__init__(dataset_name, in_features, n_instances, device, **kwargs)
-
-        latent_dim = kwargs.get('ae_latent_dim', 1)
-        self.net = AutoEncoder.from_dataset(in_features, dataset_name, latent_dim)
-        self.name = "AutoEncoder"
-
-    def forward(self, x):
-        """
-        This function compute the output of the network in the forward pass
-        :param x: input
-        :return: output of the model
-        """
-        return self.net(x)
-
-
 class AutoEncoder(nn.Module):
     """
     Implements a basic Deep Auto Encoder
     """
 
     def __init__(self, enc_layers: list = None, dec_layers: list = None, **kwargs):
+        latent_dim = kwargs.get("ae_latent_dim", 1)
         cond = (enc_layers and dec_layers) or (kwargs.get("dataset_name", None) and kwargs.get("in_features", None))
         assert cond, "please provide either the name of the dataset and the number of features or specify the encoder and decoder layers"
         super(AutoEncoder, self).__init__()
         if not enc_layers or not dec_layers:
-            enc_layers, dec_layers = AutoEncoder.resolve_layers(kwargs.get("in_features"), kwargs.get("dataset_name"))
+            enc_layers, dec_layers = AutoEncoder.resolve_layers(kwargs.get("in_features"),
+                                                                kwargs.get("dataset_name"),
+                                                                latent_dim=latent_dim)
         self.latent_dim = dec_layers[0][0]
         self.in_features = enc_layers[-1][1]
         self.encoder = self._make_linear(enc_layers)
@@ -46,16 +32,12 @@
         self.name = "AutoEncoder"
 
     @staticmethod
-<<<<<<< HEAD
-    def from_dataset(in_features, dataset_name: str, latent_dim=1):
-=======
     def from_dataset(in_features: int, dataset_name: str):
         enc_layers, dec_layers = AutoEncoder.resolve_layers(in_features, dataset_name)
         return AutoEncoder(enc_layers, dec_layers)
 
     @staticmethod
-    def resolve_layers(in_features: int, dataset_name: str):
->>>>>>> 46beb61c
+    def resolve_layers(in_features: int, dataset_name: str, latent_dim=1):
         if dataset_name == "Arrhythmia":
             enc_layers = [
                 (in_features, 10, nn.Tanh()),
@@ -93,10 +75,10 @@
                 (in_features, in_features // 2, nn.ReLU()),
                 (in_features // 2, in_features // 4, nn.ReLU()),
                 (in_features // 4, in_features // 6, nn.ReLU()),
-                (in_features // 6, 1, None)
-            ]
-            dec_layers = [
-                (1, in_features // 6, nn.ReLU()),
+                (in_features // 6, latent_dim, None)
+            ]
+            dec_layers = [
+                (latent_dim, in_features // 6, nn.ReLU()),
                 (in_features // 6, in_features // 4, nn.ReLU()),
                 (in_features // 4, in_features // 2, nn.ReLU()),
                 (in_features // 2, in_features, None)]
