--- conflicted
+++ resolved
@@ -1,16 +1,7 @@
-<<<<<<< HEAD
-from .AutoEncoder import AutoEncoder
-from .DAGMM import DAGMM
-from .GMM import GMM
-from .MemAE import MemAutoEncoder
-from .SOMDAGMM import SOMDAGMM
-from .TwoLayerMLP import TwoLayerMLP
-=======
 from .AutoEncoder import AutoEncoder
 from .DAGMM import DAGMM
 from .DeepSVDD import DeepSVDD
 from .GMM import GMM
 from .MemAE import MemAutoEncoder
 from .SOMDAGMM import SOMDAGMM
-from .TwoLayerMLP import TwoLayerMLP
->>>>>>> aeb470cf
+from .TwoLayerMLP import TwoLayerMLP