--- conflicted
+++ resolved
@@ -1,12 +1,5 @@
-<<<<<<< HEAD
-from .AutoEncoder import AutoEncoder
-from .DAGMM import DAGMM
-from .GMM import GMM
-from .OneClassSVM import OneClassSVM
-=======
 from .AutoEncoder import AutoEncoder
 from .DAGMM import DAGMM
 from .GMM import GMM
 from .MemAE import MemAutoEncoder
-from .SOMDAGMM import SOMDAGMM
->>>>>>> 61ddbc11
+from .SOMDAGMM import SOMDAGMM