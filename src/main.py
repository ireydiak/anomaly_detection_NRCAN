--- conflicted
+++ resolved
@@ -28,7 +28,7 @@
 from utils.utils import check_dir, optimizer_setup, get_X_from_loader, average_results
 from model import AutoEncoder as AE
 from datamanager import ArrhythmiaDataset, DataManager, KDD10Dataset, NSLKDDDataset, IDS2018Dataset
-from model import ALAD, DAGMM, MemAutoEncoder as MemAE, SOMDAGMM
+from model import DAGMM, MemAutoEncoder as MemAE, SOMDAGMM
 from datamanager import ArrhythmiaDataset, DataManager, KDD10Dataset, NSLKDDDataset, IDS2018Dataset, USBIDSDataset, \
     ThyroidDataset
 from trainer import ALADTrainer, DAGMMTrainTestManager, MemAETrainer
@@ -36,7 +36,6 @@
 from datetime import datetime as dt
 import torch
 import os
-
 
 vizualizable_models = ["AE", "DAGMM", "SOM-DAGMM"]
 SKLEAN_MODEL = ['OC-SVM', 'RECFOREST']
@@ -50,12 +49,8 @@
         usage='\n python3 main.py -m [model] -d [dataset-path] --dataset [dataset] [hyper_parameters]'
     )
     parser.add_argument('-m', '--model', type=str, default="DAGMM",
-<<<<<<< HEAD
-                        choices=["AE", "ALAD", "DAGMM", "SOM-DAGMM", "MLAD", "MemAE", "DUAD", 'OC-SVM', 'RECFOREST'])
-=======
                         choices=["AE", "ALAD", "DAGMM", "SOM-DAGMM", "MLAD", "MemAE", "DUAD", 'OC-SVM', 'RECFOREST',
                                  'DSEBM'])
->>>>>>> 7b744430
 
     parser.add_argument('-rt', '--run-type', type=str, default="train",
                         choices=["train", "test"])
@@ -131,11 +126,7 @@
     model, trainer = None, None
     device = torch.device('cuda:0' if torch.cuda.is_available() else 'cpu')
     D = dataset.get_shape()[1]
-<<<<<<< HEAD
-    L = kwargs.get("latent_dim", D//2)
-=======
     L = kwargs.get("latent_dim", D // 2)
->>>>>>> 7b744430
     reg_covar = kwargs.get("reg_covar", 1e-12)
     if trainer_str == 'DAGMM' or trainer_str == 'SOM-DAGMM' or trainer_str == 'AE':
         if dataset.name == 'Arrhythmia' or (dataset.name == 'Thyroid' and trainer_str != 'DAGMM'):
@@ -232,22 +223,13 @@
                               num_cluster=kwargs.get('num_cluster'))
     elif trainer_str == 'ALAD':
         # bsize = kwargs.get('batch_size', None)
-<<<<<<< HEAD
-        lr = kwargs.get('learning_rate', None),
-=======
         lr = kwargs.get('learning_rate', None)
->>>>>>> 7b744430
         assert batch_size and lr
         model = ALAD(D, L, device=device).to(device)
         trainer = ALADTrainer(
             model=model,
             dm=dm,
             device=device,
-<<<<<<< HEAD
-            learning_rate=lr[0],
-            L=L
-        )
-=======
             learning_rate=lr,
             L=L
         )
@@ -264,7 +246,6 @@
             device=device,
             batch=batch_size, dim=D, learning_rate=lr,
         )
->>>>>>> 7b744430
 
     return model, trainer
 
@@ -354,14 +335,8 @@
         p_0=p_0,
         num_cluster=num_cluster,
         reg_covar=args.reg_covar,
-<<<<<<< HEAD
-        learning_rate=args.lr
-
-=======
         learning_rate=args.lr,
->>>>>>> 7b744430
     )
-
 
     if model and model_trainer:
         # Training and evaluation on different runs
