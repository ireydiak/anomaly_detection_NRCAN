#!/usr/bin/env python
# -*- coding:utf-8 -*-

"""
University of Sherbrooke
PhD Project
Authors:
    - D'Jeff Kanda
    - Jean-Charles Verdier
"""

import argparse
from collections import defaultdict

import numpy as np
from recforest import RecForest
from torch import nn

from model.DUAD import DUAD
from model.DSEBM import DSEBM
from model.ALAD import ALAD
from trainer.DSEBMTrainer import DSEBMTrainer
from trainer.AETrainer import AETrainer
from trainer.DUADTrainer import DUADTrainer
from utils.metrics import score_recall_precision, score_recall_precision_w_thresold
from trainer import SOMDAGMMTrainer
import torch.optim as optim
from utils.utils import check_dir, optimizer_setup, get_X_from_loader, average_results
from model import AutoEncoder as AE
from datamanager import ArrhythmiaDataset, DataManager, KDD10Dataset, NSLKDDDataset, IDS2018Dataset
<<<<<<< HEAD
from model import ALAD, DAGMM, MemAutoEncoder as MemAE, SOMDAGMM, DeepSVDD
=======
from model import DAGMM, MemAutoEncoder as MemAE, SOMDAGMM
>>>>>>> bea372d7
from datamanager import ArrhythmiaDataset, DataManager, KDD10Dataset, NSLKDDDataset, IDS2018Dataset, USBIDSDataset, \
    ThyroidDataset
from trainer import ALADTrainer, DAGMMTrainTestManager, MemAETrainer, DeepSVDDTrainer
from viz.viz import plot_3D_latent, plot_energy_percentile
from datetime import datetime as dt
import torch
import os

vizualizable_models = ["AE", "DAGMM", "SOM-DAGMM"]
SKLEAN_MODEL = ['OC-SVM', 'RECFOREST']


def argument_parser():
    """
        A parser to allow user to easily experiment different models along with datasets and differents parameters
    """
    parser = argparse.ArgumentParser(
        usage='\n python3 main.py -m [model] -d [dataset-path] --dataset [dataset] [hyper_parameters]'
    )
    parser.add_argument('-m', '--model', type=str, default="DAGMM",
                        choices=["AE", "ALAD", "DAGMM", "SOM-DAGMM", "MLAD", "MemAE", "DUAD", 'OC-SVM', 'RECFOREST',
                                 'DSEBM'])

    parser.add_argument('-rt', '--run-type', type=str, default="train",
                        choices=["train", "test"])

    parser.add_argument('--n-runs', help='number of runs of the experiment', type=int, default=1)
    parser.add_argument('-lat', '--latent-dim', type=int, default=1)
    parser.add_argument('-d', '--dataset-path', type=str, help='Path to the dataset')
    parser.add_argument('--dataset', type=str, default="kdd10",
                        choices=["Arrhythmia", "KDD10", "NSLKDD", "IDS2018", "USBIDS", "Thyroid"])
    parser.add_argument('--batch-size', type=int, default=1024, help='The size of the training batch')
    parser.add_argument('--optimizer', type=str, default="Adam", choices=["Adam", "SGD", "RMSProp"],
                        help="The optimizer to use for training the model")
    parser.add_argument('-e', '--num-epochs', type=int, default=200, help='The number of epochs')
    parser.add_argument('-o', '--output-file', type=str, default=None, help='Where the results will be stored')
    parser.add_argument('--validation', type=float, default=0.1,
                        help='Percentage of training data to use for validation')
    parser.add_argument('--lr', type=float, default=0.0001,
                        help='Learning rate')
    parser.add_argument('--p-threshold', type=float, default=80,
                        help='percentile threshold for the energy ')
    parser.add_argument('--lambda-energy', type=float, default=0.1,
                        help='loss energy factor')
    parser.add_argument('--lambda-p', type=float, default=0.005,
                        help='loss related to the inverse of diagonal element of the covariance matrix ')
    parser.add_argument('--pct', type=float, default=1.0, help='Percentage of original data to keep')
    parser.add_argument('--rho', type=float, default=0.0, help='Anomaly ratio within training set')
    parser.add_argument('--save_path', type=str, default="./", help='The path where the output will be stored,'
                                                                    'model weights as well as the figures of '
                                                                    'experiments')
    parser.add_argument('--mem-dim', help='Memory Dimension', type=int, default=2000)
    parser.add_argument('--shrink-thres', type=float, default=0.0025)
    parser.add_argument('--vizualization', type=bool, default=False)

    parser.add_argument('--n-som', help='number of SOM component', type=int, default=1)

    # =======================DUAD=========================
    parser.add_argument('--r', type=int, default=10, help='Number of epoch required to re-evaluate the selection')
    parser.add_argument('--p_s', type=float, default=35, help='Variance threshold of initial selection')
    parser.add_argument('--p_0', type=float, default=30, help='Variance threshold of re-evaluation selection')
    parser.add_argument('--num-cluster', type=int, default=20, help='Number of clusters')

    # =======================DAGMM==========================
    parser.add_argument('--reg-covar', type=float, default=1e-6, help="Non - negative regularization added to the "
                                                                      "diagonal of covariance. Allows to assure that "
                                                                      "the covariance matrices are all positive.")

    return parser.parse_args()


def store_results(results: dict, params: dict, model_name: str, dataset: str, path: str):
    output_dir = f'../results/{dataset}'
    if not os.path.exists(output_dir):
        os.mkdir(output_dir)
    with open(output_dir + '/' + f'{model_name}_results.txt', 'a') as f:
        hdr = "Experiments on {}\n".format(dt.now().strftime("%d/%m/%Y %H:%M:%S"))
        f.write(hdr)
        f.write("-".join("" for _ in range(len(hdr))) + "\n")
        f.write(f'{dataset} ({path.split("/")[-1].split(".")[0]})\n')
        f.write(", ".join([f"{param_name}={param_val}" for param_name, param_val in params.items()]) + "\n")
        f.write("\n".join([f"{met_name}: {res}" for met_name, res in results.items()]) + "\n")
        f.write("-".join("" for _ in range(len(hdr))) + "\n")


def resolve_optimizer(optimizer_str: str):
    # Defaults to 'Adam'
    optimizer_factory = optimizer_setup(optim.Adam, lr=args.lr)
    if optimizer_str == 'SGD':
        optimizer_factory = optimizer_setup(optim.SGD, lr=args.lr, momentum=0.9)
    return optimizer_factory


def resolve_trainer(trainer_str: str, optimizer_factory, **kwargs):
    model, trainer = None, None
    device = torch.device('cuda:0' if torch.cuda.is_available() else 'cpu')
    D = dataset.get_shape()[1]
    L = kwargs.get("latent_dim", D // 2)
    reg_covar = kwargs.get("reg_covar", 1e-12)
    if trainer_str == 'DAGMM' or trainer_str == 'SOM-DAGMM' or trainer_str == 'AE':
        if dataset.name == 'Arrhythmia' or (dataset.name == 'Thyroid' and trainer_str != 'DAGMM'):
            enc_layers = [(D, 10, nn.Tanh()), (10, L, None)]
            dec_layers = [(L, 10, nn.Tanh()), (10, D, None)]
            gmm_layers = [(L + 2, 10, nn.Tanh()), (None, None, nn.Dropout(0.5)), (10, 2, nn.Softmax(dim=-1))]
        elif dataset.name == 'Thyroid' and trainer_str == 'DAGMM':
            enc_layers = [(D, 12, nn.Tanh()), (12, 4, nn.Tanh()), (4, L, None)]
            dec_layers = [(L, 4, nn.Tanh()), (4, 12, nn.Tanh()), (12, D, None)]
            gmm_layers = [(L + 2, 10, nn.Tanh()), (None, None, nn.Dropout(0.5)), (10, 2, nn.Softmax(dim=-1))]
        else:
            enc_layers = [(D, 60, nn.Tanh()), (60, 30, nn.Tanh()), (30, 10, nn.Tanh()), (10, L, None)]
            dec_layers = [(L, 10, nn.Tanh()), (10, 30, nn.Tanh()), (30, 60, nn.Tanh()), (60, D, None)]
            gmm_layers = [(L + 2, 10, nn.Tanh()), (None, None, nn.Dropout(0.5)), (10, 4, nn.Softmax(dim=-1))]

        if trainer_str == 'DAGMM':
            model = DAGMM(D, ae_layers=(enc_layers, dec_layers), gmm_layers=gmm_layers, reg_covar=reg_covar)
            trainer = DAGMMTrainTestManager(
                model=model, dm=dm, optimizer_factory=optimizer_factory,
            )
        elif trainer_str == 'AE':
            model = AE(enc_layers, dec_layers)
            trainer = AETrainer(
                model=model, dm=dm, optimizer_factory=optimizer_factory
            )
        else:
            gmm_input = kwargs.get('n_som', 1) * 2 + kwargs.get('latent_dim', 1) + 2
            if dataset.name == 'Arrhythmia':
                gmm_layers = [(gmm_input, 10, nn.Tanh()), (None, None, nn.Dropout(0.5)), (10, 2, nn.Softmax(dim=-1))]
            else:
                gmm_layers = [(gmm_input, 10, nn.Tanh()), (None, None, nn.Dropout(0.5)), (10, 4, nn.Softmax(dim=-1))]

            dagmm = DAGMM(
                dataset.get_shape()[1],
                ae_layers=(enc_layers, dec_layers),
                gmm_layers=gmm_layers, reg_covar=reg_covar
            )
            # TODO
            # set these values according to the used dataset
            grid_length = int(np.sqrt(5 * np.sqrt(len(dataset)))) // 2
            grid_length = 32 if grid_length > 32 else grid_length
            som_args = {
                "x": grid_length,
                "y": grid_length,
                "lr": 0.6,
                "neighborhood_function": "bubble",
                'n_epoch': 8000,
                'n_som': kwargs.get('n_som')
            }
            model = SOMDAGMM(dataset.get_shape()[1], dagmm, som_args=som_args)
            trainer = SOMDAGMMTrainer(
                model=model, dm=dm, optimizer_factory=optimizer_factory
            )
            som_train_data = dataset.split_train_test()[0]
            data = [som_train_data[i][0] for i in range(len(som_train_data))]
            trainer.train_som(data)
    elif trainer_str == 'MemAE':
        print(f'training on {device}')
        if dataset.name == 'Arrhythmia':
            enc_layers = [
                nn.Linear(D, 10), nn.Tanh(),
                nn.Linear(10, L)
            ]
            dec_layers = [
                nn.Linear(L, 10), nn.Tanh(),
                nn.Linear(10, D)
            ]
        elif dataset.name == 'Thyroid':
            enc_layers = [(D, 12, nn.Tanh()), (12, 4, nn.Tanh()), (4, L, None)]
            dec_layers = [(L, 4, nn.Tanh()), (4, 12, nn.Tanh()), (12, D, None)]
        else:
            enc_layers = [
                nn.Linear(D, 60), nn.Tanh(),
                nn.Linear(60, 30), nn.Tanh(),
                nn.Linear(30, 10), nn.Tanh(),
                nn.Linear(10, L)
            ]
            dec_layers = [
                nn.Linear(L, 10), nn.Tanh(),
                nn.Linear(10, 30), nn.Tanh(),
                nn.Linear(30, 60), nn.Tanh(),
                nn.Linear(60, D)
            ]
        model = MemAE(
            kwargs.get('mem_dim'), enc_layers, dec_layers, kwargs.get('shrink_thres'), device
        ).to(device)
        trainer = MemAETrainer(
            model=model, dm=dm, optimizer_factory=optimizer_factory, device=device
        )
    elif trainer_str == "DUAD":
        model = DUAD(D, 10)
        trainer = DUADTrainer(model=model, dm=dm, optimizer_factory=optimizer_factory, device=device,
                              p=kwargs.get('p_s'), p_0=kwargs.get('p_0'), r=kwargs.get('r'),
                              num_cluster=kwargs.get('num_cluster'))
    elif trainer_str == 'ALAD':
        # bsize = kwargs.get('batch_size', None)
        lr = kwargs.get('learning_rate', None)
        assert batch_size and lr
        model = ALAD(D, L, device=device).to(device)
        trainer = ALADTrainer(
            model=model,
            dm=dm,
            device=device,
            learning_rate=lr,
            L=L
        )
    elif trainer_str == 'DeepSVDD':
        model = DeepSVDD(D)
        trainer = DeepSVDDTrainer(
            model,
            optimizer_factory=optimizer_factory,
            dm=dm,
            R=kwargs.get('R'),
            c=kwargs.get('c'),
            device=device
        )

    elif trainer_str == 'DSEBM':
        # bsize = kwargs.get('batch_size', None)
        lr = kwargs.get('learning_rate', None)

        assert batch_size and lr
        model = DSEBM(D, dataset=dataset.name).to(device)
        trainer = DSEBMTrainer(
            model=model,
            dm=dm,
            device=device,
            batch=batch_size, dim=D, learning_rate=lr,
        )

    return model, trainer


if __name__ == "__main__":
    args = argument_parser()

    val_set = args.validation
    lambda_1 = args.lambda_energy
    lambda_2 = args.lambda_p
    L = args.latent_dim
    n_runs = args.n_runs

    n_som = args.n_som
    p_s = args.p_s
    p_0 = args.p_0
    r = args.r
    num_cluster = args.num_cluster

    # Dynamically load the Dataset instance
    clsname = globals()[f'{args.dataset}Dataset']
    dataset = clsname(args.dataset_path, args.pct)
    batch_size = len(dataset) if args.batch_size < 0 else args.batch_size

    # split data in train and test sets
    # we train only on the majority class

    train_set, test_set = dataset.one_class_split_train_test_inject(test_perc=0.50, inject_perc=args.rho)
    dm = DataManager(train_set, test_set, batch_size=batch_size, validation=1e-3)

    # safely create save path
    check_dir(args.save_path)

    # For models based on sklearn like APIs

    if args.model in SKLEAN_MODEL:
        X_train, _ = get_X_from_loader(dm.get_train_set())
        X_test, y_test = get_X_from_loader(dm.get_test_set())
        print(f'Starting training: {args.model}')
        if args.model == 'RECFOREST':

            all_results = defaultdict(list)
            for r in range(n_runs):
                print(f"Run number {r}/{n_runs}")
                model = RecForest(n_jobs=-1)
                model.fit(X_train)
                print('Finished learning process')
                anomaly_score_train = []
                anomaly_score_test = []
                # prediction for the training set
                for i, X_i in enumerate(dm.get_train_set(), 0):
                    anomaly_score_train.append(model.predict(X_i[0].numpy()))
                anomaly_score_train = np.concatenate(anomaly_score_train)
                #
                # prediction for the test set
                y_test = []
                for i, X_i in enumerate(dm.get_test_set(), 0):
                    anomaly_score_test.append(model.predict(X_i[0].numpy()))
                    y_test.append(X_i[1].numpy())

                anomaly_score_test = np.concatenate(anomaly_score_test)
                y_test = np.concatenate(y_test)

                anomaly_score = np.concatenate([anomaly_score_train, anomaly_score_test])
                # dump metrics with different thresholds
                score_recall_precision(anomaly_score, anomaly_score_test, y_test)
                results = score_recall_precision_w_thresold(anomaly_score, anomaly_score_test, y_test, pos_label=1,
                                                            threshold=args.p_threshold)
                for k, v in results.items():
                    all_results[k].append(v)

            params = dict({"BatchSize": batch_size, "Epochs": args.num_epochs, "rho": args.rho,
                           'threshold': args.p_threshold})
            print('Averaging results')
            final_results = average_results(all_results)
            store_results(final_results, params, args.model, args.dataset, args.dataset_path)
            exit(0)

    optimizer = resolve_optimizer(args.optimizer)

    model, model_trainer = resolve_trainer(
        args.model, optimizer, latent_dim=L, mem_dim=args.mem_dim, shrink_thres=args.shrink_thres,
        n_som=n_som,
        r=r,
        p_s=p_s,
        p_0=p_0,
        num_cluster=num_cluster,
        reg_covar=args.reg_covar,
        learning_rate=args.lr,
    )

    if model and model_trainer:
        # Training and evaluation on different runs
        all_results = defaultdict(list)
        for r in range(n_runs):
            print(f"Run number {r}/{n_runs}")
            metrics = model_trainer.train(args.num_epochs)
            print('Finished learning process')
            print('Evaluating model on test set')

            threshold = args.p_threshold or int(np.ceil((1 - dataset.anomaly_ratio) * 100))
            # We test with the minority samples as the positive class
            results, test_z, test_label, energy = model_trainer.evaluate_on_test_set(threshold=threshold)
            for k, v in results.items():
                all_results[k].append(v)
            model.reset()

        # Calculate Means and Stds of metrics
        print('Averaging results')
        final_results = average_results(all_results)

        params = dict({"BatchSize": batch_size, "Epochs": args.num_epochs, "rho": args.rho,
                       'threshold': args.p_threshold}, **model.get_params())
        store_results(final_results, params, args.model, args.dataset, args.dataset_path)

        if args.vizualization and args.model in vizualizable_models:
            plot_3D_latent(test_z, test_label)
            plot_energy_percentile(energy)
    else:
        print(f'Error: Could not train {args.dataset} on model {args.model}')

    # TODO
    # Run a saved model for test purpose<|MERGE_RESOLUTION|>--- conflicted
+++ resolved
@@ -28,11 +28,7 @@
 from utils.utils import check_dir, optimizer_setup, get_X_from_loader, average_results
 from model import AutoEncoder as AE
 from datamanager import ArrhythmiaDataset, DataManager, KDD10Dataset, NSLKDDDataset, IDS2018Dataset
-<<<<<<< HEAD
 from model import ALAD, DAGMM, MemAutoEncoder as MemAE, SOMDAGMM, DeepSVDD
-=======
-from model import DAGMM, MemAutoEncoder as MemAE, SOMDAGMM
->>>>>>> bea372d7
 from datamanager import ArrhythmiaDataset, DataManager, KDD10Dataset, NSLKDDDataset, IDS2018Dataset, USBIDSDataset, \
     ThyroidDataset
 from trainer import ALADTrainer, DAGMMTrainTestManager, MemAETrainer, DeepSVDDTrainer
