--- conflicted
+++ resolved
@@ -10,22 +10,6 @@
 """
 
 import argparse
-<<<<<<< HEAD
-import configparser
-
-import torch.optim as optim
-from datamanager.KDD10Dataset import KDD10Dataset
-from datamanager.NSLKDDDataset import NSLKDDDataset
-from src.model.MLAD import MLAD
-from src.trainer.MLADTrainManager import MLADTrainManager
-from utils.utils import check_dir, optimizer_setup
-import hydra
-from omegaconf import DictConfig
-from model.DAGMM import DAGMM
-from datamanager.DataManager import DataManager
-from trainer.DAGMMTrainTestManager import DAGMMTrainTestManager
-from viz.viz import plot_3D_latent, plot_energy_percentile
-=======
 
 import numpy as np
 from torch import nn
@@ -41,7 +25,6 @@
 import torch
 import os
 
->>>>>>> 03a61e14
 
 vizualizable_models = ["AE", "DAGMM", "SOM-DAGMM"]
 
@@ -59,13 +42,6 @@
     parser.add_argument('--batch-size', type=int, default=1024, help='The size of the training batch')
     parser.add_argument('--optimizer', type=str, default="Adam", choices=["Adam", "SGD", "RMSProp"],
                         help="The optimizer to use for training the model")
-<<<<<<< HEAD
-    parser.add_argument('--num-epochs', type=int, default=200, help='The number of epochs')
-    parser.add_argument('--validation', type=float, default=0.1,
-                        help='Percentage of training data to use for validation')
-    parser.add_argument('--lr', type=float, default=0.0001, help='Learning rate')
-    parser.add_argument('--p-threshold', type=float, default=80, help='percentile threshold for the energy')
-=======
     parser.add_argument('-e', '--num-epochs', type=int, default=200, help='The number of epochs')
     parser.add_argument('-o', '--output-file', type=str, default=None, help='Where the results will be stored')
     parser.add_argument('--validation', type=float, default=0.1,
@@ -74,18 +50,12 @@
                         help='Learning rate')
     parser.add_argument('--p-threshold', type=float, default=80,
                         help='percentile threshold for the energy ')
->>>>>>> 03a61e14
     parser.add_argument('--lambda-energy', type=float, default=0.1,
                         help='loss energy factor')
     parser.add_argument('--lambda-p', type=float, default=0.005,
                         help='loss related to the inverse of diagonal element of the covariance matrix ')
-<<<<<<< HEAD
-    parser.add_argument('--K', type=int, default=4, help='The number of mixtures')
-    parser.add_argument('--L', type=int, default=1, help='Size of the latent space')
-=======
     parser.add_argument('--pct', type=float, default=1.0, help='Percentage of original data to keep')
     parser.add_argument('--rho', type=float, default=0.0, help='Anomaly ratio within training set')
->>>>>>> 03a61e14
     parser.add_argument('--save_path', type=str, default="./", help='The path where the output will be stored,'
                                                                     'model weights as well as the figures of '
                                                                     'experiments')
@@ -167,21 +137,6 @@
     val_set = args.validation
     lambda_1 = args.lambda_energy
     lambda_2 = args.lambda_p
-<<<<<<< HEAD
-    p_threshold = args.p_threshold
-    dataset_path = args.dataset_path
-    K = args.K
-    L = args.L
-    test_z = test_label = energy = None
-
-    # Loading the data
-    if args.dataset == 'kdd':
-        dataset = KDD10Dataset(path=dataset_path)
-    elif args.dataset == 'nslkdd':
-        dataset = NSLKDDDataset(path=dataset_path)
-    else:
-        raise RuntimeError(f'Unknown dataset {args.dataset}')
-=======
 
 
     # Dynamically load the Dataset instance
@@ -189,7 +144,6 @@
     dataset = clsname(args.dataset_path, args.pct)
 
     batch_size = len(dataset) if args.batch_size < 0 else args.batch_size
->>>>>>> 03a61e14
 
     # split data in train and test sets
     # we train only on the majority class
@@ -199,41 +153,6 @@
     # safely create save path
     check_dir(args.save_path)
 
-<<<<<<< HEAD
-    if args.optimizer == 'SGD':
-        optimizer_factory = optimizer_setup(optim.SGD, lr=learning_rate, momentum=0.9)
-    elif args.optimizer == 'Adam':
-        optimizer_factory = optimizer_setup(optim.Adam, lr=learning_rate)
-    else:
-        raise RuntimeError(f'Unknown optimizer {args.optimizer}')
-
-    if args.model == 'DAGMM':
-        model = DAGMM(dataset.get_shape()[1],
-                      [60, 30, 10, 1],
-                      fa='tanh',
-                      gmm_layers=[10, 2]
-                      )
-
-        trainer = DAGMMTrainTestManager(
-            model=model, dm=dm, optimizer_factory=optimizer_factory,
-        )
-        metrics = trainer.train(num_epochs)
-        _, _, _, _, test_z, test_label, energy = trainer.evaluate_on_test_set(p_threshold)
-    elif args.model == 'MLAD':
-        model = MLAD(dataset.get_shape()[1], D=train_set.shape[1], K=K, L=L)
-        trainer = MLADTrainManager(
-            model=model, dm=dm, train_set=train_set, optim=optimizer_factory, K=K, batch_size=batch_size
-        )
-        _ = trainer.train(num_epochs)
-        metrics, best_p = trainer.evaluate_on_test_set(test_set[:, :-1], test_set[:, -1])
-        print(f'Best anomaly threshold = {best_p}')
-        print(f'{key}={val}\n' for key, val in metrics.items())
-    else:
-        raise RuntimeError(f'Unknown model {args.model}')
-
-    plot_3D_latent(test_z, test_label)
-    plot_energy_percentile(energy)
-=======
     optimizer = resolve_optimizer(args.optimizer)
 
     model, model_trainer = resolve_trainer(
@@ -254,5 +173,4 @@
             plot_3D_latent(test_z, test_label)
             plot_energy_percentile(energy)
     else:
-        print(f'Error: Could not train {args.dataset} on model {args.model}')
->>>>>>> 03a61e14
+        print(f'Error: Could not train {args.dataset} on model {args.model}')