#!/usr/bin/env python
# -*- coding:utf-8 -*-

"""
University of Sherbrooke
PhD Project
Authors:
    - D'Jeff Kanda
    - Jean-Charles Verdier
    - Maxime Alvarez
"""

import argparse
from collections import defaultdict

import numpy as np
from recforest import RecForest
from torch import nn

from model.DUAD import DUAD
from model.DSEBM import DSEBM
from model.ALAD import ALAD
from trainer.DSEBMTrainer import DSEBMTrainer
from trainer.AETrainer import AETrainer
from trainer.DUADTrainer import DUADTrainer
from utils.metrics import score_recall_precision, score_recall_precision_w_thresold
from trainer import SOMDAGMMTrainer
import torch.optim as optim
from utils.utils import check_dir, optimizer_setup, get_X_from_loader, average_results
from model import AutoEncoder as AE
from datamanager import ArrhythmiaDataset, DataManager, KDD10Dataset, NSLKDDDataset, IDS2018Dataset
from model import DAGMM, MemAutoEncoder as MemAE, SOMDAGMM
from datamanager import ArrhythmiaDataset, DataManager, KDD10Dataset, NSLKDDDataset, IDS2018Dataset, USBIDSDataset, \
    ThyroidDataset
from trainer import ALADTrainer, DAGMMTrainTestManager, MemAETrainer
from viz.viz import plot_3D_latent, plot_energy_percentile
from datetime import datetime as dt
from sklearn import metrics
from sklearn.svm import OneClassSVM

import torch
import os

vizualizable_models = ["AE", "DAGMM", "SOM-DAGMM"]
SKLEARN_MODEL = ['RECFOREST', 'OC-SVM']


def argument_parser():
    """
        A parser to allow user to easily experiment different models along with datasets and differents parameters
    """
    parser = argparse.ArgumentParser(
        usage='\n python3 main.py -m [model] -d [dataset-path] --dataset [dataset] [hyper_parameters]'
    )
    parser.add_argument('-m', '--model', type=str, default="DAGMM",
<<<<<<< HEAD
                        choices=["AE", "DAGMM", "SOM-DAGMM", "MLAD", "MemAE", "DUAD", 'OC-SVM', 'RECFOREST', 'LOF'])
=======
                        choices=["AE", "ALAD", "DAGMM", "SOM-DAGMM", "MLAD", "MemAE", "DUAD", 'OC-SVM', 'RECFOREST',
                                 'DSEBM'])
>>>>>>> bea372d7

    parser.add_argument('-rt', '--run-type', type=str, default="train",
                        choices=["train", "test"])

    parser.add_argument('--n-runs', help='number of runs of the experiment', type=int, default=1)
    parser.add_argument('-lat', '--latent-dim', type=int, default=1)

    parser.add_argument('-d', '--dataset-path', type=str, help='Path to the dataset')
    parser.add_argument('--dataset', type=str, default="kdd10",
                        choices=["Arrhythmia", "KDD10", "NSLKDD", "IDS2018", "USBIDS", "Thyroid"])
    parser.add_argument('--batch-size', type=int, default=1024, help='The size of the training batch')
    parser.add_argument('--optimizer', type=str, default="Adam", choices=["Adam", "SGD", "RMSProp"],
                        help="The optimizer to use for training the model")
    parser.add_argument('-e', '--num-epochs', type=int, default=200, help='The number of epochs')
    parser.add_argument('-o', '--output-file', type=str, default=None, help='Where the results will be stored')
    parser.add_argument('--validation', type=float, default=0.1,
                        help='Percentage of training data to use for validation')
    parser.add_argument('--lr', type=float, default=0.0001,
                        help='Learning rate')
    parser.add_argument('--p-threshold', type=float, default=80,
                        help='percentile threshold for the energy ')
    parser.add_argument('--lambda-energy', type=float, default=0.1,
                        help='loss energy factor')
    parser.add_argument('--lambda-p', type=float, default=0.005,
                        help='loss related to the inverse of diagonal element of the covariance matrix ')
    parser.add_argument('--pct', type=float, default=1.0, help='Percentage of original data to keep')
    parser.add_argument('--rho', type=float, default=0.0, help='Anomaly ratio within training set')
    parser.add_argument('--save_path', type=str, default="./", help='The path where the output will be stored,'
                                                                    'model weights as well as the figures of '
                                                                    'experiments')
    parser.add_argument('--mem-dim', help='Memory Dimension', type=int, default=2000)
    parser.add_argument('--shrink-thres', type=float, default=0.0025)
    parser.add_argument('--vizualization', type=bool, default=False)

    parser.add_argument('--n-som', help='number of SOM component', type=int, default=1)

    # =======================OC-SVM==========================
    parser.add_argument('--nu', type=float, default=0.5, help="The 'margin' for the SVM. Specifies the"
                                                                "anomaly ratio in training data.")

    # =======================DUAD=========================
    parser.add_argument('--r', type=int, default=10, help='Number of epoch required to re-evaluate the selection')
    parser.add_argument('--p_s', type=float, default=35, help='Variance threshold of initial selection')
    parser.add_argument('--p_0', type=float, default=30, help='Variance threshold of re-evaluation selection')
    parser.add_argument('--num-cluster', type=int, default=20, help='Number of clusters')

    # =======================DAGMM==========================
    parser.add_argument('--reg-covar', type=float, default=1e-6, help="Non - negative regularization added to the "
                                                                      "diagonal of covariance. Allows to assure that "
                                                                      "the covariance matrices are all positive.")

    return parser.parse_args()


def store_results(results: dict, params: dict, model_name: str, dataset: str, path: str):
    output_dir = f'../results/{dataset}'
    if not os.path.exists(output_dir):
        os.mkdir(output_dir)
    with open(output_dir + '/' + f'{model_name}_results.txt', 'a') as f:
        hdr = "Experiments on {}\n".format(dt.now().strftime("%d/%m/%Y %H:%M:%S"))
        f.write(hdr)
        f.write("-".join("" for _ in range(len(hdr))) + "\n")
        f.write(f'{dataset} ({path.split("/")[-1].split(".")[0]})\n')
        f.write(", ".join([f"{param_name}={param_val}" for param_name, param_val in params.items()]) + "\n")
        f.write("\n".join([f"{met_name}: {res}" for met_name, res in results.items()]) + "\n")
        f.write("-".join("" for _ in range(len(hdr))) + "\n")


def resolve_optimizer(optimizer_str: str):
    # Defaults to 'Adam'
    optimizer_factory = optimizer_setup(optim.Adam, lr=args.lr)
    if optimizer_str == 'SGD':
        optimizer_factory = optimizer_setup(optim.SGD, lr=args.lr, momentum=0.9)
    return optimizer_factory


def resolve_trainer(trainer_str: str, optimizer_factory, **kwargs):
    model, trainer = None, None
    device = torch.device('cuda:0' if torch.cuda.is_available() else 'cpu')
    D = dataset.get_shape()[1]
    L = kwargs.get("latent_dim", D // 2)
    reg_covar = kwargs.get("reg_covar", 1e-12)
    if trainer_str == 'DAGMM' or trainer_str == 'SOM-DAGMM' or trainer_str == 'AE':
        if dataset.name == 'Arrhythmia' or (dataset.name == 'Thyroid' and trainer_str != 'DAGMM'):
            enc_layers = [(D, 10, nn.Tanh()), (10, L, None)]
            dec_layers = [(L, 10, nn.Tanh()), (10, D, None)]
            gmm_layers = [(L + 2, 10, nn.Tanh()), (None, None, nn.Dropout(0.5)), (10, 2, nn.Softmax(dim=-1))]
        elif dataset.name == 'Thyroid' and trainer_str == 'DAGMM':
            enc_layers = [(D, 12, nn.Tanh()), (12, 4, nn.Tanh()), (4, L, None)]
            dec_layers = [(L, 4, nn.Tanh()), (4, 12, nn.Tanh()), (12, D, None)]
            gmm_layers = [(L + 2, 10, nn.Tanh()), (None, None, nn.Dropout(0.5)), (10, 2, nn.Softmax(dim=-1))]
        else:
            enc_layers = [(D, 60, nn.Tanh()), (60, 30, nn.Tanh()), (30, 10, nn.Tanh()), (10, L, None)]
            dec_layers = [(L, 10, nn.Tanh()), (10, 30, nn.Tanh()), (30, 60, nn.Tanh()), (60, D, None)]
            gmm_layers = [(L + 2, 10, nn.Tanh()), (None, None, nn.Dropout(0.5)), (10, 4, nn.Softmax(dim=-1))]

        if trainer_str == 'DAGMM':
            model = DAGMM(D, ae_layers=(enc_layers, dec_layers), gmm_layers=gmm_layers, reg_covar=reg_covar)
            trainer = DAGMMTrainTestManager(
                model=model, dm=dm, optimizer_factory=optimizer_factory,
            )
        elif trainer_str == 'AE':
            model = AE(enc_layers, dec_layers)
            trainer = AETrainer(
                model=model, dm=dm, optimizer_factory=optimizer_factory
            )
        else:
            gmm_input = kwargs.get('n_som', 1) * 2 + kwargs.get('latent_dim', 1) + 2
            if dataset.name == 'Arrhythmia':
                gmm_layers = [(gmm_input, 10, nn.Tanh()), (None, None, nn.Dropout(0.5)), (10, 2, nn.Softmax(dim=-1))]
            else:
                gmm_layers = [(gmm_input, 10, nn.Tanh()), (None, None, nn.Dropout(0.5)), (10, 4, nn.Softmax(dim=-1))]

            dagmm = DAGMM(
                dataset.get_shape()[1],
                ae_layers=(enc_layers, dec_layers),
                gmm_layers=gmm_layers, reg_covar=reg_covar
            )
            # TODO
            # set these values according to the used dataset
            grid_length = int(np.sqrt(5 * np.sqrt(len(dataset)))) // 2
            grid_length = 32 if grid_length > 32 else grid_length
            som_args = {
                "x": grid_length,
                "y": grid_length,
                "lr": 0.6,
                "neighborhood_function": "bubble",
                'n_epoch': 8000,
                'n_som': kwargs.get('n_som')
            }
            model = SOMDAGMM(dataset.get_shape()[1], dagmm, som_args=som_args)
            trainer = SOMDAGMMTrainer(
                model=model, dm=dm, optimizer_factory=optimizer_factory
            )
            som_train_data = dataset.split_train_test()[0]
            data = [som_train_data[i][0] for i in range(len(som_train_data))]
            trainer.train_som(data)
    elif trainer_str == 'MemAE':
        print(f'training on {device}')
        if dataset.name == 'Arrhythmia':
            enc_layers = [
                nn.Linear(D, 10), nn.Tanh(),
                nn.Linear(10, L)
            ]
            dec_layers = [
                nn.Linear(L, 10), nn.Tanh(),
                nn.Linear(10, D)
            ]
        elif dataset.name == 'Thyroid':
            enc_layers = [(D, 12, nn.Tanh()), (12, 4, nn.Tanh()), (4, L, None)]
            dec_layers = [(L, 4, nn.Tanh()), (4, 12, nn.Tanh()), (12, D, None)]
        else:
            enc_layers = [
                nn.Linear(D, 60), nn.Tanh(),
                nn.Linear(60, 30), nn.Tanh(),
                nn.Linear(30, 10), nn.Tanh(),
                nn.Linear(10, L)
            ]
            dec_layers = [
                nn.Linear(L, 10), nn.Tanh(),
                nn.Linear(10, 30), nn.Tanh(),
                nn.Linear(30, 60), nn.Tanh(),
                nn.Linear(60, D)
            ]
        model = MemAE(
            kwargs.get('mem_dim'), enc_layers, dec_layers, kwargs.get('shrink_thres'), device
        ).to(device)
        trainer = MemAETrainer(
            model=model, dm=dm, optimizer_factory=optimizer_factory, device=device
        )
    elif trainer_str == "DUAD":
        model = DUAD(D, 10)
        trainer = DUADTrainer(model=model, dm=dm, optimizer_factory=optimizer_factory, device=device,
                              p=kwargs.get('p_s'), p_0=kwargs.get('p_0'), r=kwargs.get('r'),
                              num_cluster=kwargs.get('num_cluster'))
    elif trainer_str == 'ALAD':
        # bsize = kwargs.get('batch_size', None)
        lr = kwargs.get('learning_rate', None)
        assert batch_size and lr
        model = ALAD(D, L, device=device).to(device)
        trainer = ALADTrainer(
            model=model,
            dm=dm,
            device=device,
            learning_rate=lr,
            L=L
        )

    elif trainer_str == 'DSEBM':
        # bsize = kwargs.get('batch_size', None)
        lr = kwargs.get('learning_rate', None)

        assert batch_size and lr
        model = DSEBM(D, dataset=dataset.name).to(device)
        trainer = DSEBMTrainer(
            model=model,
            dm=dm,
            device=device,
            batch=batch_size, dim=D, learning_rate=lr,
        )

    return model, trainer


if __name__ == "__main__":
    args = argument_parser()

    val_set = args.validation
    lambda_1 = args.lambda_energy
    lambda_2 = args.lambda_p
    L = args.latent_dim
    n_runs = args.n_runs

    n_som = args.n_som
    p_s = args.p_s
    p_0 = args.p_0
    r = args.r
    num_cluster = args.num_cluster

    # Dynamically load the Dataset instance
    clsname = globals()[f'{args.dataset}Dataset']
    dataset = clsname(args.dataset_path, args.pct)

    batch_size = len(dataset) if args.batch_size < 0 else args.batch_size

    # split data in train and test sets
    # we train only on the majority class

    train_set, test_set = dataset.one_class_split_train_test_inject(test_perc=0.50, inject_perc=args.rho)
    dm = DataManager(train_set, test_set, batch_size=batch_size, validation=1e-3)

    # safely create save path
    check_dir(args.save_path)

    # For models based on sklearn like APIs
    if args.model in SKLEARN_MODEL:
        X_train, _ = get_X_from_loader(dm.get_train_set())
        X_test, y_test = get_X_from_loader(dm.get_test_set())
        print(f'Starting training: {args.model}')

<<<<<<< HEAD
        all_results = defaultdict(list)
        
        for r in range(n_runs):
            print(f"Run number {r}/{n_runs}")
            
            # Create the model with the appropriate parameters.
            if args.model == 'RECFOREST':
                model = RecForest(n_jobs=-1, random_state=42)
            elif args.model == 'OC-SVM':
                print(f"Using nu = {args.nu}.")
                model = OneClassSVM(kernel='rbf', shrinking=False, verbose=True, nu=args.nu)
            else:
                print(f"'{args.model}' is not a supported sklearn model.")
                exit(1)
            
            model.fit(X_train)
            print('Finished learning process')

            anomaly_score_train = []
            anomaly_score_test = []
            
            # prediction for the training set
            for i, X_i in enumerate(dm.get_train_set(), 0):
                # OC-SVM predicts -1 for outliers (and 1 for inliers), however we want outliers to be 1.
                # So we negate the predictions.
                if args.model == 'OC-SVM':
                    anomaly_score_train.append(-model.predict(X_i[0].numpy()))
                else:
                    anomaly_score_train.append(model.predict(X_i[0].numpy()))

            anomaly_score_train = np.concatenate(anomaly_score_train)
            
            # prediction for the test set
            for i, X_i in enumerate(dm.get_test_set(), 0):
                # OC-SVM predicts -1 for outliers (and 1 for inliers), however we want outliers to be 1.
                # So we negate the predictions.
                if args.model == 'OC-SVM':
                    anomaly_score_test.append(-model.predict(X_i[0].numpy()))
                else:
                    anomaly_score_test.append(model.predict(X_i[0].numpy()))
            anomaly_score_test = np.concatenate(anomaly_score_test)

            anomaly_score = np.concatenate([anomaly_score_train, anomaly_score_test])
            
            # dump metrics with different thresholds
            score_recall_precision(anomaly_score, anomaly_score_test, y_test)
            results = score_recall_precision_w_thresold(anomaly_score, anomaly_score_test, y_test, pos_label=1,
                                                        threshold=args.p_threshold)
            for k, v in results.items():
                all_results[k].append(v)
=======
            all_results = defaultdict(list)
            for r in range(n_runs):
                print(f"Run number {r}/{n_runs}")
                model = RecForest(n_jobs=-1)
                model.fit(X_train)
                print('Finished learning process')
                anomaly_score_train = []
                anomaly_score_test = []
                # prediction for the training set
                for i, X_i in enumerate(dm.get_train_set(), 0):
                    anomaly_score_train.append(model.predict(X_i[0].numpy()))
                anomaly_score_train = np.concatenate(anomaly_score_train)
                #
                # prediction for the test set
                y_test = []
                for i, X_i in enumerate(dm.get_test_set(), 0):
                    anomaly_score_test.append(model.predict(X_i[0].numpy()))
                    y_test.append(X_i[1].numpy())

                anomaly_score_test = np.concatenate(anomaly_score_test)
                y_test = np.concatenate(y_test)

                anomaly_score = np.concatenate([anomaly_score_train, anomaly_score_test])
                # dump metrics with different thresholds
                score_recall_precision(anomaly_score, anomaly_score_test, y_test)
                results = score_recall_precision_w_thresold(anomaly_score, anomaly_score_test, y_test, pos_label=1,
                                                            threshold=args.p_threshold)
                for k, v in results.items():
                    all_results[k].append(v)

            params = dict({"BatchSize": batch_size, "Epochs": args.num_epochs, "rho": args.rho,
                           'threshold': args.p_threshold})
            print('Averaging results')
            final_results = average_results(all_results)
            store_results(final_results, params, args.model, args.dataset, args.dataset_path)
            exit(0)
>>>>>>> bea372d7

        params = dict({"BatchSize": batch_size, "Epochs": args.num_epochs, "rho": args.rho,
                       'threshold': args.p_threshold})
        
        print('Averaging results')
        final_results = average_results(all_results)
        store_results(final_results, params, args.model, args.dataset, args.dataset_path)
        exit(0)
            
    optimizer = resolve_optimizer(args.optimizer)

    model, model_trainer = resolve_trainer(
        args.model, optimizer, latent_dim=L, mem_dim=args.mem_dim, shrink_thres=args.shrink_thres,
        n_som=n_som,
        r=r,
        p_s=p_s,
        p_0=p_0,
        num_cluster=num_cluster,
        reg_covar=args.reg_covar,
        learning_rate=args.lr,
    )

    if model and model_trainer:
        # Training and evaluation on different runs
        all_results = defaultdict(list)
        for r in range(n_runs):
            print(f"Run number {r}/{n_runs}")
            metrics = model_trainer.train(args.num_epochs)
            print('Finished learning process')
            print('Evaluating model on test set')

            # We test with the minority samples as the positive class
            results, test_z, test_label, energy = model_trainer.evaluate_on_test_set(energy_threshold=args.p_threshold)
            for k, v in results.items():
                all_results[k].append(v)
            model.reset()

        # Calculate Means and Stds of metrics
        print('Averaging results')
        final_results = average_results(all_results)

        params = dict({"BatchSize": batch_size, "Epochs": args.num_epochs, "rho": args.rho,
                       'threshold': args.p_threshold}, **model.get_params())
        store_results(final_results, params, args.model, args.dataset, args.dataset_path)

        if args.vizualization and args.model in vizualizable_models:
            plot_3D_latent(test_z, test_label)
            plot_energy_percentile(energy)
    else:
        print(f'Error: Could not train {args.dataset} on model {args.model}')

    # TODO
    # Run a saved model for test purpose<|MERGE_RESOLUTION|>--- conflicted
+++ resolved
@@ -53,12 +53,8 @@
         usage='\n python3 main.py -m [model] -d [dataset-path] --dataset [dataset] [hyper_parameters]'
     )
     parser.add_argument('-m', '--model', type=str, default="DAGMM",
-<<<<<<< HEAD
-                        choices=["AE", "DAGMM", "SOM-DAGMM", "MLAD", "MemAE", "DUAD", 'OC-SVM', 'RECFOREST', 'LOF'])
-=======
                         choices=["AE", "ALAD", "DAGMM", "SOM-DAGMM", "MLAD", "MemAE", "DUAD", 'OC-SVM', 'RECFOREST',
                                  'DSEBM'])
->>>>>>> bea372d7
 
     parser.add_argument('-rt', '--run-type', type=str, default="train",
                         choices=["train", "test"])
@@ -299,28 +295,26 @@
         X_test, y_test = get_X_from_loader(dm.get_test_set())
         print(f'Starting training: {args.model}')
 
-<<<<<<< HEAD
         all_results = defaultdict(list)
-        
         for r in range(n_runs):
             print(f"Run number {r}/{n_runs}")
-            
+
             # Create the model with the appropriate parameters.
             if args.model == 'RECFOREST':
-                model = RecForest(n_jobs=-1, random_state=42)
+                model = RecForest(n_jobs=-1, random_state=-1)
             elif args.model == 'OC-SVM':
                 print(f"Using nu = {args.nu}.")
-                model = OneClassSVM(kernel='rbf', shrinking=False, verbose=True, nu=args.nu)
+                model = OneClassSVM(kernel='rbf', gamma='scale', shrinking=False, verbose=True, nu=args.nu)
             else:
                 print(f"'{args.model}' is not a supported sklearn model.")
                 exit(1)
-            
+
             model.fit(X_train)
             print('Finished learning process')
 
             anomaly_score_train = []
             anomaly_score_test = []
-            
+
             # prediction for the training set
             for i, X_i in enumerate(dm.get_train_set(), 0):
                 # OC-SVM predicts -1 for outliers (and 1 for inliers), however we want outliers to be 1.
@@ -329,10 +323,10 @@
                     anomaly_score_train.append(-model.predict(X_i[0].numpy()))
                 else:
                     anomaly_score_train.append(model.predict(X_i[0].numpy()))
-
             anomaly_score_train = np.concatenate(anomaly_score_train)
-            
+
             # prediction for the test set
+            y_test = []
             for i, X_i in enumerate(dm.get_test_set(), 0):
                 # OC-SVM predicts -1 for outliers (and 1 for inliers), however we want outliers to be 1.
                 # So we negate the predictions.
@@ -340,58 +334,22 @@
                     anomaly_score_test.append(-model.predict(X_i[0].numpy()))
                 else:
                     anomaly_score_test.append(model.predict(X_i[0].numpy()))
+                y_test.append(X_i[1].numpy())
+
             anomaly_score_test = np.concatenate(anomaly_score_test)
+            y_test = np.concatenate(y_test)
 
             anomaly_score = np.concatenate([anomaly_score_train, anomaly_score_test])
-            
             # dump metrics with different thresholds
             score_recall_precision(anomaly_score, anomaly_score_test, y_test)
             results = score_recall_precision_w_thresold(anomaly_score, anomaly_score_test, y_test, pos_label=1,
                                                         threshold=args.p_threshold)
             for k, v in results.items():
                 all_results[k].append(v)
-=======
-            all_results = defaultdict(list)
-            for r in range(n_runs):
-                print(f"Run number {r}/{n_runs}")
-                model = RecForest(n_jobs=-1)
-                model.fit(X_train)
-                print('Finished learning process')
-                anomaly_score_train = []
-                anomaly_score_test = []
-                # prediction for the training set
-                for i, X_i in enumerate(dm.get_train_set(), 0):
-                    anomaly_score_train.append(model.predict(X_i[0].numpy()))
-                anomaly_score_train = np.concatenate(anomaly_score_train)
-                #
-                # prediction for the test set
-                y_test = []
-                for i, X_i in enumerate(dm.get_test_set(), 0):
-                    anomaly_score_test.append(model.predict(X_i[0].numpy()))
-                    y_test.append(X_i[1].numpy())
-
-                anomaly_score_test = np.concatenate(anomaly_score_test)
-                y_test = np.concatenate(y_test)
-
-                anomaly_score = np.concatenate([anomaly_score_train, anomaly_score_test])
-                # dump metrics with different thresholds
-                score_recall_precision(anomaly_score, anomaly_score_test, y_test)
-                results = score_recall_precision_w_thresold(anomaly_score, anomaly_score_test, y_test, pos_label=1,
-                                                            threshold=args.p_threshold)
-                for k, v in results.items():
-                    all_results[k].append(v)
-
-            params = dict({"BatchSize": batch_size, "Epochs": args.num_epochs, "rho": args.rho,
-                           'threshold': args.p_threshold})
-            print('Averaging results')
-            final_results = average_results(all_results)
-            store_results(final_results, params, args.model, args.dataset, args.dataset_path)
-            exit(0)
->>>>>>> bea372d7
 
         params = dict({"BatchSize": batch_size, "Epochs": args.num_epochs, "rho": args.rho,
                        'threshold': args.p_threshold})
-        
+
         print('Averaging results')
         final_results = average_results(all_results)
         store_results(final_results, params, args.model, args.dataset, args.dataset_path)
