--- conflicted
+++ resolved
@@ -22,17 +22,6 @@
 from src.utils.metrics import score_recall_precision, score_recall_precision_w_thresold
 from trainer import SOMDAGMMTrainer
 import torch.optim as optim
-<<<<<<< HEAD
-from datamanager.NSLKDDDataset import NSLKDDDataset
-from utils.utils import check_dir, optimizer_setup
-from model import DAGMM
-from sklearn.svm import OneClassSVM
-from datamanager import DataManager, KDD10Dataset, IDS2018Dataset
-from trainer.DAGMMTrainTestManager import DAGMMTrainTestManager
-from viz.viz import plot_3D_latent, plot_energy_percentile
-from datetime import datetime as dt
-from sklearn import metrics
-=======
 from utils.utils import check_dir, optimizer_setup, get_X_from_loader
 from model import DAGMM, MemAutoEncoder as MemAE, SOMDAGMM, AutoEncoder as AE
 from datamanager import ArrhythmiaDataset, DataManager, KDD10Dataset, NSLKDDDataset, IDS2018Dataset
@@ -41,12 +30,13 @@
 from trainer import DAGMMTrainTestManager, MemAETrainer
 from viz.viz import plot_3D_latent, plot_energy_percentile
 from datetime import datetime as dt
+from sklearn import metrics
+from sklearn.svm import OneClassSVM
 import torch
 import os
 
 vizualizable_models = ["AE", "DAGMM", "SOM-DAGMM"]
 SKLEAN_MODEL = ['OC-SVM', 'RECFOREST']
->>>>>>> 61ddbc11
 
 
 def argument_parser():
@@ -56,9 +46,6 @@
     parser = argparse.ArgumentParser(
         usage='\n python3 main.py -m [model] -d [dataset-path] --dataset [dataset] [hyper_parameters]'
     )
-<<<<<<< HEAD
-    parser.add_argument('-m', '--model', type=str, default="DAGMM", choices=["AE", "DAGMM", "MLAD", "OC-SVM"])
-=======
     parser.add_argument('-m', '--model', type=str, default="DAGMM",
                         choices=["AE", "DAGMM", "SOM-DAGMM", "MLAD", "MemAE", "DUAD", 'OC-SVM', 'RECFOREST'])
 
@@ -67,7 +54,7 @@
 
     parser.add_argument('--n-runs', help='number of runs of the experiment', type=int, default=1)
     parser.add_argument('-lat', '--latent-dim', type=int, default=1)
->>>>>>> 61ddbc11
+
     parser.add_argument('-d', '--dataset-path', type=str, help='Path to the dataset')
     parser.add_argument('--dataset', type=str, default="kdd10",
                         choices=["Arrhythmia", "KDD10", "NSLKDD", "IDS2018", "USBIDS"])
@@ -262,41 +249,6 @@
     check_dir(args.save_path)
 
     # For models based on sklearn like APIs
-
-<<<<<<< HEAD
-    if args.model == 'DAGMM':
-        model = DAGMM(
-            dataset.get_shape()[1]
-        )
-
-        model_trainer = DAGMMTrainTestManager(
-            model=model, dm=dm, optimizer_factory=optimizer_factory,
-        )
-
-        metrics = model_trainer.train(args.num_epochs)
-        print('Finished learning process')
-        print('Evaluating model on test set')
-        # We test with the minority samples as the positive class
-        results, test_z, test_label, energy = model_trainer.evaluate_on_test_set(args.p_threshold, dataset.minority_cls_label)
-
-        params = dict({"BatchSize": batch_size, "Epochs": args.num_epochs, "\u03C1": args.rho}, **model.get_params())
-        store_results(results, params, args.model, args.dataset, args.dataset_path, args.output_file)
-        if args.vizualization:
-            plot_3D_latent(test_z, test_label)
-            plot_energy_percentile(energy)
-
-    elif args.model == 'OC-SVM':
-        train_set, test_set = train_set.dataset.X[train_set.indices], test_set.dataset.X[test_set.indices]
-        X_train = train_set[:, :-1]
-        X_test, y_test, = test_set[:, :-1], test_set[:, -1] 
-        model = OneClassSVM(kernel='rbf', verbose=True)
-        model.fit(X_train)
-        y_pred = model.predict(X_test)
-        accuracy = metrics.accuracy_score(y_test, y_pred)
-        precision, recall, f_score, _ = metrics.precision_recall_fscore_support(y_test, y_pred, average='binary', pos_label=dataset.minority_cls_label)
-        print(accuracy, precision, recall, f_score)
-   
-=======
     if args.model in SKLEAN_MODEL:
         X_train, _ = get_X_from_loader(dm.get_train_set())
         X_test, y_test = get_X_from_loader(dm.get_test_set())
@@ -315,9 +267,6 @@
 
     optimizer = resolve_optimizer(args.optimizer)
 
-
-
-
     model, model_trainer = resolve_trainer(
         args.model, optimizer, latent_dim=L, mem_dim=args.mem_dim, shrink_thres=args.shrink_thres,
         n_som=n_som,
@@ -361,5 +310,4 @@
         print(f'Error: Could not train {args.dataset} on model {args.model}')
 
     # TODO
-    # Run a saved model for test purpose
->>>>>>> 61ddbc11
+    # Run a saved model for test purpose