#!/usr/bin/env python
# -*- coding:utf-8 -*-

"""
University of Sherbrooke
PhD Project
Authors:
    - D'Jeff Kanda
    - Jean-Charles Verdier
    - Maxime Alvarez
"""

import argparse
from collections import defaultdict
from copy import deepcopy
from typing import List

import numpy as np
from recforest import RecForest
from torch import nn

from model.DUAD import DUAD
from model.DSEBM import DSEBM
from model.ALAD import ALAD
from model.BaseModel import BaseModel
from model.NeuTraAD import NeuTraAD
from trainer.NeuTraADTrainer import NeuTraADTrainer
from trainer.DSEBMTrainer import DSEBMTrainer
from trainer.AETrainer import AETrainer
from trainer.DUADTrainer import DUADTrainer
from utils.metrics import score_recall_precision, score_recall_precision_w_thresold
from trainer import SOMDAGMMTrainer
import torch.optim as optim
from utils.utils import check_dir, optimizer_setup, get_X_from_loader, average_results
from model import AutoEncoder as AE
from datamanager import ArrhythmiaDataset, DataManager, KDD10Dataset, NSLKDDDataset, IDS2018Dataset
from model import DAGMM, MemAutoEncoder as MemAE, SOMDAGMM  # ,  DeepSVDD
from datamanager import ArrhythmiaDataset, DataManager, KDD10Dataset, NSLKDDDataset, IDS2018Dataset, USBIDSDataset, \
    ThyroidDataset
from trainer import ALADTrainer, DAGMMTrainTestManager, MemAETrainer, DeepSVDDTrainer
from viz.viz import plot_3D_latent, plot_energy_percentile
from datetime import datetime as dt
from sklearn import metrics
from sklearn.svm import OneClassSVM

import torch
import os

vizualizable_models = ["AE", "DAGMM", "SOM-DAGMM"]
SKLEARN_MODEL = ['RECFOREST', 'OC-SVM']


def argument_parser():
    """
        A parser to allow user to easily experiment different models along with datasets and differents parameters
    """
    parser = argparse.ArgumentParser(
        usage='\n python3 main.py -m [model] -d [dataset-path] --dataset [dataset] [hyper_parameters]'
    )
    parser.add_argument('-m', '--model', type=str, default="DAGMM",
                        choices=["AE", "ALAD", "DAGMM", "SOM-DAGMM", "MLAD", "MemAE", "DUAD", 'OC-SVM', 'RECFOREST',
                                 'DSEBM', 'NeurTraAD'])

    parser.add_argument('-rt', '--run-type', type=str, default="train",
                        choices=["train", "test"])

    parser.add_argument('--n-runs', help='number of runs of the experiment', type=int, default=1)
    parser.add_argument('-lat', '--latent-dim', type=int, default=1)

    parser.add_argument('-d', '--dataset-path', type=str, help='Path to the dataset')
    parser.add_argument('--dataset', type=str, default="kdd10",
                        choices=["Arrhythmia", "KDD10", "NSLKDD", "IDS2018", "USBIDS", "Thyroid"])
    parser.add_argument('--batch-size', type=int, default=1024, help='The size of the training batch')
    parser.add_argument('--optimizer', type=str, default="Adam", choices=["Adam", "SGD", "RMSProp"],
                        help="The optimizer to use for training the model")
    parser.add_argument('-e', '--num-epochs', type=int, default=200, help='The number of epochs')
    parser.add_argument('-o', '--output-file', type=str, default=None, help='Where the results will be stored')
    parser.add_argument('--validation', type=float, default=0.1,
                        help='Percentage of training data to use for validation')
    parser.add_argument('--lr', type=float, default=0.0001,
                        help='Learning rate')

    parser.add_argument('--weight_decay', type=float, default=0,
                        help='Learning rate')

    parser.add_argument('--seed', type=float, default=42,
                        help='Learning rate')

    parser.add_argument('--p-threshold', type=float, default=80,
                        help='percentile threshold for the energy ')
    parser.add_argument('--lambda-energy', type=float, default=0.1,
                        help='loss energy factor')
    parser.add_argument('--lambda-p', type=float, default=0.005,
                        help='loss related to the inverse of diagonal element of the covariance matrix ')
    parser.add_argument('--pct', type=float, default=1.0, help='Percentage of original data to keep')
    parser.add_argument('--rho', type=float, default=0.0, help='Anomaly ratio within training set')
    parser.add_argument('--save_path', type=str, default="./", help='The path where the output will be stored,'
                                                                    'model weights as well as the figures of '
                                                                    'experiments')
    parser.add_argument('--mem-dim', help='Memory Dimension', type=int, default=2000)
    parser.add_argument('--shrink-thres', type=float, default=0.0025)
    parser.add_argument('--vizualization', type=bool, default=False)

    parser.add_argument('--n-som', help='number of SOM component', type=int, default=1)

    # =======================OC-SVM==========================
    parser.add_argument('--nu', type=float, default=0.5, help="The 'margin' for the SVM. Specifies the"
                                                                "anomaly ratio in training data.")

    # =======================DUAD=========================
    parser.add_argument('--r', type=int, default=10, help='Number of epoch required to re-evaluate the selection')
    parser.add_argument('--p_s', type=float, default=35, help='Variance threshold of initial selection')
    parser.add_argument('--p_0', type=float, default=30, help='Variance threshold of re-evaluation selection')
    parser.add_argument('--num-cluster', type=int, default=20, help='Number of clusters')

    # =======================DAGMM==========================
    parser.add_argument('--reg-covar', type=float, default=1e-6, help="Non - negative regularization added to the "
                                                                      "diagonal of covariance. Allows to assure that "
                                                                      "the covariance matrices are all positive.")

    parser.add_argument('--test_mode', type=bool, default=False)
    parser.add_argument('--model_path', type=str, default="./", help='The path where output models are stored')

    # =======================NeuTr==========================
    parser.add_argument('--trans-type', type=str, default="res",
                        choices=["res", "mul"])

    return parser.parse_args()


def store_results(results: dict, params: dict, model_name: str, dataset: str, path: str):
    output_dir = f'../results/{dataset}'
    if not os.path.exists(output_dir):
        os.mkdir(output_dir)
    with open(output_dir + '/' + f'{model_name}_results.txt', 'a') as f:
        hdr = "Experiments on {}\n".format(dt.now().strftime("%d/%m/%Y %H:%M:%S"))
        f.write(hdr)
        f.write("-".join("" for _ in range(len(hdr))) + "\n")
        f.write(f'{dataset} ({path.split("/")[-1].split(".")[0]})\n')
        f.write(", ".join([f"{param_name}={param_val}" for param_name, param_val in params.items()]) + "\n")
        f.write("\n".join([f"{met_name}: {res}" for met_name, res in results.items()]) + "\n")
        f.write("-".join("" for _ in range(len(hdr))) + "\n")


def store_models(models: List[BaseModel], model_name: str, dataset: str, path: str):
    output_dir = f'../models/{dataset}/{model_name}/{dt.now().strftime("%d_%m_%Y_%H_%M_%S")}'
    if not os.path.exists(output_dir):
        os.makedirs(output_dir)

    print('Saving models')
    for i, model in enumerate(models):
        model.save(f"{output_dir}/model_{i}")
    print('Models saved')


def resolve_optimizer(optimizer_str: str):
    # Defaults to 'Adam'
    optimizer_factory = optimizer_setup(optim.Adam, lr=args.lr, weight_decay=args.weight_decay)
    if optimizer_str == 'SGD':
        optimizer_factory = optimizer_setup(optim.SGD, lr=args.lr, momentum=0.9)
    return optimizer_factory


def resolve_trainer(trainer_str: str, optimizer_factory, **kwargs):
    model, trainer = None, None
    device = torch.device('cuda:0' if torch.cuda.is_available() else 'cpu')
    D = dataset.get_shape()[1]
    L = kwargs.get("latent_dim", D // 2)
    reg_covar = kwargs.get("reg_covar", 1e-12)
    if trainer_str == 'DAGMM' or trainer_str == 'SOM-DAGMM' or trainer_str == 'AE':
        if dataset.name == 'Arrhythmia' or (dataset.name == 'Thyroid' and trainer_str != 'DAGMM'):
            enc_layers = [(D, 10, nn.Tanh()), (10, L, None)]
            dec_layers = [(L, 10, nn.Tanh()), (10, D, None)]
            gmm_layers = [(L + 2, 10, nn.Tanh()), (None, None, nn.Dropout(0.5)), (10, 2, nn.Softmax(dim=-1))]
        elif dataset.name == 'Thyroid' and trainer_str == 'DAGMM':
            enc_layers = [(D, 12, nn.Tanh()), (12, 4, nn.Tanh()), (4, L, None)]
            dec_layers = [(L, 4, nn.Tanh()), (4, 12, nn.Tanh()), (12, D, None)]
            gmm_layers = [(L + 2, 10, nn.Tanh()), (None, None, nn.Dropout(0.5)), (10, 2, nn.Softmax(dim=-1))]
        else:
            enc_layers = [(D, 60, nn.Tanh()), (60, 30, nn.Tanh()), (30, 10, nn.Tanh()), (10, L, None)]
            dec_layers = [(L, 10, nn.Tanh()), (10, 30, nn.Tanh()), (30, 60, nn.Tanh()), (60, D, None)]
            gmm_layers = [(L + 2, 10, nn.Tanh()), (None, None, nn.Dropout(0.5)), (10, 4, nn.Softmax(dim=-1))]

        if trainer_str == 'DAGMM':
            model = DAGMM(D, ae_layers=(enc_layers, dec_layers), gmm_layers=gmm_layers, reg_covar=reg_covar)
            trainer = DAGMMTrainTestManager(
                model=model, dm=dm, optimizer_factory=optimizer_factory,
            )
        elif trainer_str == 'AE':
            model = AE(enc_layers, dec_layers)
            trainer = AETrainer(
                model=model, dm=dm, optimizer_factory=optimizer_factory
            )
        else:
            gmm_input = kwargs.get('n_som', 1) * 2 + kwargs.get('latent_dim', 1) + 2
            if dataset.name == 'Arrhythmia':
                gmm_layers = [(gmm_input, 10, nn.Tanh()), (None, None, nn.Dropout(0.5)), (10, 2, nn.Softmax(dim=-1))]
            else:
                gmm_layers = [(gmm_input, 10, nn.Tanh()), (None, None, nn.Dropout(0.5)), (10, 4, nn.Softmax(dim=-1))]

            dagmm = DAGMM(
                dataset.get_shape()[1],
                ae_layers=(enc_layers, dec_layers),
                gmm_layers=gmm_layers, reg_covar=reg_covar
            )
            # TODO
            # set these values according to the used dataset
            grid_length = int(np.sqrt(5 * np.sqrt(len(dataset)))) // 2
            grid_length = 32 if grid_length > 32 else grid_length
            som_args = {
                "x": grid_length,
                "y": grid_length,
                "lr": 0.6,
                "neighborhood_function": "bubble",
                'n_epoch': 8000,
                'n_som': kwargs.get('n_som')
            }
            model = SOMDAGMM(dataset.get_shape()[1], dagmm, som_args=som_args)
            trainer = SOMDAGMMTrainer(
                model=model, dm=dm, optimizer_factory=optimizer_factory
            )
            som_train_data = dataset.split_train_test()[0]
            data = [som_train_data[i][0] for i in range(len(som_train_data))]
            trainer.train_som(data)
    elif trainer_str == 'MemAE':
        print(f'training on {device}')
        if dataset.name == 'Arrhythmia':
            enc_layers = [
                nn.Linear(D, 10), nn.Tanh(),
                nn.Linear(10, L)
            ]
            dec_layers = [
                nn.Linear(L, 10), nn.Tanh(),
                nn.Linear(10, D)
            ]
        elif dataset.name == 'Thyroid':
            enc_layers = [(D, 12, nn.Tanh()), (12, 4, nn.Tanh()), (4, L, None)]
            dec_layers = [(L, 4, nn.Tanh()), (4, 12, nn.Tanh()), (12, D, None)]
        else:
            enc_layers = [
                nn.Linear(D, 60), nn.Tanh(),
                nn.Linear(60, 30), nn.Tanh(),
                nn.Linear(30, 10), nn.Tanh(),
                nn.Linear(10, L)
            ]
            dec_layers = [
                nn.Linear(L, 10), nn.Tanh(),
                nn.Linear(10, 30), nn.Tanh(),
                nn.Linear(30, 60), nn.Tanh(),
                nn.Linear(60, D)
            ]
        model = MemAE(
            kwargs.get('mem_dim'), enc_layers, dec_layers, kwargs.get('shrink_thres'), device
        ).to(device)
        trainer = MemAETrainer(
            model=model, dm=dm, optimizer_factory=optimizer_factory, device=device
        )
    elif trainer_str == "DUAD":
        model = DUAD(D, 10)
        trainer = DUADTrainer(model=model, dm=dm, optimizer_factory=optimizer_factory, device=device,
                              p=kwargs.get('p_s'), p_0=kwargs.get('p_0'), r=kwargs.get('r'),
                              num_cluster=kwargs.get('num_cluster'))
    elif trainer_str == 'ALAD':
        # bsize = kwargs.get('batch_size', None)
        lr = kwargs.get('learning_rate', None)
        assert batch_size and lr
        model = ALAD(D, L, device=device).to(device)
        trainer = ALADTrainer(
            model=model,
            dm=dm,
            device=device,
            learning_rate=lr,
            L=L
        )
    # elif trainer_str == 'DeepSVDD':
    #     model = DeepSVDD(D)
    #     trainer = DeepSVDDTrainer(
    #         model,
    #         optimizer_factory=optimizer_factory,
    #         dm=dm,
    #         R=kwargs.get('R'),
    #         c=kwargs.get('c'),
    #         device=device
    #     )

    elif trainer_str == 'DSEBM':
        # bsize = kwargs.get('batch_size', None)
        lr = kwargs.get('learning_rate', None)

        assert batch_size and lr
        model = DSEBM(D, dataset=dataset.name).to(device)
        trainer = DSEBMTrainer(
            model=model,
            dm=dm,
            device=device,
            batch=batch_size, dim=D, learning_rate=lr,
        )
    elif trainer_str == 'NeurTraAD':
        # bsize = kwargs.get('batch_size', None)
        lr = kwargs.get('learning_rate', None)
        weight_decay = kwargs.get('weight_decay', None)
        trans_type = kwargs.get('trans_type', 'res')

        assert batch_size and lr

        # Load a pretrained model in case it should be used

        model = NeuTraAD(D, device=device, temperature=0.1, dataset=dataset.name, trans_type=trans_type).to(device)
        trainer = NeuTraADTrainer(
            model=model,
            dm=dm,
            device=device,
            optimizer_factory=optimizer_factory,
            L=L, learning_rate=lr,
            weight_decay=weight_decay
        )

    return model, trainer


if __name__ == "__main__":
    args = argument_parser()

    val_set = args.validation
    lambda_1 = args.lambda_energy
    lambda_2 = args.lambda_p
    L = args.latent_dim
    n_runs = args.n_runs

    n_som = args.n_som
    p_s = args.p_s
    p_0 = args.p_0
    r = args.r
    num_cluster = args.num_cluster

    # set seed
    torch.manual_seed(args.seed)

    # Dynamically load the Dataset instance
    clsname = globals()[f'{args.dataset}Dataset']
    dataset = clsname(args.dataset_path, args.pct)
    batch_size = len(dataset) if args.batch_size < 0 else args.batch_size

    # split data in train and test sets
    # we train only on the majority class

    train_set, test_set = dataset.one_class_split_train_test_inject(test_perc=0.50, inject_perc=args.rho)
    dm = DataManager(train_set, test_set, batch_size=batch_size, validation=0)

    # safely create save path
    check_dir(args.save_path)

    # For models based on sklearn like APIs
    if args.model in SKLEARN_MODEL:
        X_train, _ = get_X_from_loader(dm.get_train_set())
        X_test, y_test = get_X_from_loader(dm.get_test_set())
        print(f'Starting training: {args.model}')

        all_results = defaultdict(list)
        for r in range(n_runs):
            print(f"Run number {r}/{n_runs}")

            # Create the model with the appropriate parameters.
            if args.model == 'RECFOREST':
                model = RecForest(n_jobs=-1, random_state=-1)
            elif args.model == 'OC-SVM':
                print(f"Using nu = {args.nu}.")
                model = OneClassSVM(kernel='rbf', gamma='scale', shrinking=False, verbose=True, nu=args.nu)
            else:
                print(f"'{args.model}' is not a supported sklearn model.")
                exit(1)

            model.fit(X_train)
            print('Finished learning process')

            anomaly_score_train = []
            anomaly_score_test = []

            # prediction for the training set
            for i, X_i in enumerate(dm.get_train_set(), 0):
                # OC-SVM predicts -1 for outliers (and 1 for inliers), however we want outliers to be 1.
                # So we negate the predictions.
                if args.model == 'OC-SVM':
                    anomaly_score_train.append(-model.predict(X_i[0].numpy()))
                else:
                    anomaly_score_train.append(model.predict(X_i[0].numpy()))
            anomaly_score_train = np.concatenate(anomaly_score_train)

            # prediction for the test set
            y_test = []
            for i, X_i in enumerate(dm.get_test_set(), 0):
                # OC-SVM predicts -1 for outliers (and 1 for inliers), however we want outliers to be 1.
                # So we negate the predictions.
                if args.model == 'OC-SVM':
                    anomaly_score_test.append(-model.predict(X_i[0].numpy()))
                else:
                    anomaly_score_test.append(model.predict(X_i[0].numpy()))
                y_test.append(X_i[1].numpy())

            anomaly_score_test = np.concatenate(anomaly_score_test)
            y_test = np.concatenate(y_test)

            anomaly_score = np.concatenate([anomaly_score_train, anomaly_score_test])
            # dump metrics with different thresholds
            score_recall_precision(anomaly_score, anomaly_score_test, y_test)
            results = score_recall_precision_w_thresold(anomaly_score, anomaly_score_test, y_test, pos_label=1,
                                                        threshold=args.p_threshold)
            for k, v in results.items():
                all_results[k].append(v)

<<<<<<< HEAD
            params = dict({"BatchSize": batch_size, "Epochs": args.num_epochs, "rho": args.rho,
                           'threshold': args.p_threshold})
            print('Averaging results')
            final_results = average_results(all_results)
            store_results(final_results, params, args.model, args.dataset, args.dataset_path)
            exit(0)

    optimizer = resolve_optimizer(args.optimizer)

    model, model_trainer = resolve_trainer(
        args.model, optimizer, latent_dim=L, mem_dim=args.mem_dim, shrink_thres=args.shrink_thres,
        n_som=n_som,
        r=r,
        p_s=p_s,
        p_0=p_0,
        num_cluster=num_cluster,
        reg_covar=args.reg_covar,
        learning_rate=args.lr,
        weight_decay=args.weight_decay,
        trans_type=args.trans_type
    )

    if model and model_trainer:
        # Training and evaluation on different runs
        all_results = defaultdict(list)
        all_models = []

        if args.test_mode:
            device = torch.device('cuda:0' if torch.cuda.is_available() else 'cpu')
            for model_file_name in os.listdir(args.model_path):
                model = BaseModel.load(f"{args.model_path}/{model_file_name}")
                model = model.to(device)
                model_trainer.model = model
                print('Evaluating the model on test set')
                # We test with the minority samples as the positive class
                results, test_z, test_label, energy = model_trainer.evaluate_on_test_set(
                    energy_threshold=args.p_threshold)
                for k, v in results.items():
                    all_results[k].append(v)
        else:
            # for r in range(n_runs):
            #
            #     print(f"Run number {r}/{n_runs}")
            #     metrics = model_trainer.train(args.num_epochs)
            #     print('Finished learning process')
            #     print('Evaluating model on test set')
            #     # We test with the minority samples as the positive class
            #     results, test_z, test_label, energy = model_trainer.evaluate_on_test_set(
            #         energy_threshold=args.p_threshold)
            #     for k, v in results.items():
            #         all_results[k].append(v)
            #     all_models.append(deepcopy(model))
            #     model.reset()
            torch.manual_seed(args.seed)
            for r in range(n_runs):
                # seed = np.random.randint(40, 60)
                # torch.manual_seed(args.seed)
                model, model_trainer = resolve_trainer(
                    args.model, optimizer, latent_dim=L, mem_dim=args.mem_dim, shrink_thres=args.shrink_thres,
                    n_som=n_som,
                    r=args.r,
                    p_s=p_s,
                    p_0=p_0,
                    num_cluster=num_cluster,
                    reg_covar=args.reg_covar,
                    learning_rate=args.lr,
                    weight_decay=args.weight_decay,
                    trans_type=args.trans_type
                )

                print(f"Run number {r}/{n_runs}")
                metrics = model_trainer.train(args.num_epochs)
                print('Finished learning process')
                print('Evaluating model on test set')
                # We test with the minority samples as the positive class
                results, test_z, test_label, energy = model_trainer.evaluate_on_test_set(
                    energy_threshold=args.p_threshold)
                for k, v in results.items():
                    all_results[k].append(v)
                all_models.append(deepcopy(model))
                model.reset()

        # Calculate Means and Stds of metrics
=======
        params = dict({"BatchSize": batch_size, "Epochs": args.num_epochs, "rho": args.rho,
                       'threshold': args.p_threshold})

>>>>>>> ad2ffb97
        print('Averaging results')
        final_results = average_results(all_results)
        store_results(final_results, params, args.model, args.dataset, args.dataset_path)
    else:

        optimizer = resolve_optimizer(args.optimizer)

        model, model_trainer = resolve_trainer(
            args.model, optimizer, latent_dim=L, mem_dim=args.mem_dim, shrink_thres=args.shrink_thres,
            n_som=n_som,
            r=r,
            p_s=p_s,
            p_0=p_0,
            num_cluster=num_cluster,
            reg_covar=args.reg_covar,
            learning_rate=args.lr,
        )

<<<<<<< HEAD
        if args.vizualization and args.model in vizualizable_models:
            plot_3D_latent(test_z, test_label)
            plot_energy_percentile(energy)
    else:
        print(f'Error: Could not train {args.dataset} on model {args.model}')
=======
        if model and model_trainer:
            # Training and evaluation on different runs
            all_results = defaultdict(list)
            all_models = []
            thresh = 1. - dm.anomaly_ratio

            if args.test_mode:
                device = torch.device('cuda:0' if torch.cuda.is_available() else 'cpu')
                for model_file_name in os.listdir(args.model_path):
                    model = BaseModel.load(f"{args.model_path}/{model_file_name}")
                    model = model.to(device)
                    model_trainer.model = model
                    print('Evaluating the model on test set')
                    # We test with the minority samples as the positive class
                    results, test_z, test_label, energy = model_trainer.evaluate_on_test_set(energy_threshold=thresh)
                    for k, v in results.items():
                        all_results[k].append(v)
            else:
                for r in range(n_runs):
                    print(f"Run number {r}/{n_runs}")
                    metrics = model_trainer.train(args.num_epochs)
                    print('Finished learning process')
                    print('Evaluating model on test set')
                    # We test with the minority samples as the positive class
                    results, test_z, test_label, energy = model_trainer.evaluate_on_test_set(energy_threshold=thresh)
                    for k, v in results.items():
                        all_results[k].append(v)
                    all_models.append(deepcopy(model))
                    model.reset()

            # Calculate Means and Stds of metrics
            print('Averaging results')
            final_results = average_results(all_results)

            params = dict({"BatchSize": batch_size, "Epochs": args.num_epochs, "rho": args.rho,
                           'threshold': args.p_threshold}, **model.get_params())
            # Store the average of results
            store_results(final_results, params, args.model, args.dataset, args.dataset_path)

            # Persist models
            if not args.test_mode:
                store_models(all_models, args.model, args.dataset, args.dataset_path)

            if args.vizualization and args.model in vizualizable_models:
                plot_3D_latent(test_z, test_label)
                plot_energy_percentile(energy)
        else:
            print(f'Error: Could not train {args.dataset} on model {args.model}')
>>>>>>> ad2ffb97
<|MERGE_RESOLUTION|>--- conflicted
+++ resolved
@@ -34,7 +34,7 @@
 from utils.utils import check_dir, optimizer_setup, get_X_from_loader, average_results
 from model import AutoEncoder as AE
 from datamanager import ArrhythmiaDataset, DataManager, KDD10Dataset, NSLKDDDataset, IDS2018Dataset
-from model import DAGMM, MemAutoEncoder as MemAE, SOMDAGMM  # ,  DeepSVDD
+from model import ALAD, DAGMM, MemAutoEncoder as MemAE, SOMDAGMM, DeepSVDD
 from datamanager import ArrhythmiaDataset, DataManager, KDD10Dataset, NSLKDDDataset, IDS2018Dataset, USBIDSDataset, \
     ThyroidDataset
 from trainer import ALADTrainer, DAGMMTrainTestManager, MemAETrainer, DeepSVDDTrainer
@@ -66,7 +66,6 @@
 
     parser.add_argument('--n-runs', help='number of runs of the experiment', type=int, default=1)
     parser.add_argument('-lat', '--latent-dim', type=int, default=1)
-
     parser.add_argument('-d', '--dataset-path', type=str, help='Path to the dataset')
     parser.add_argument('--dataset', type=str, default="kdd10",
                         choices=["Arrhythmia", "KDD10", "NSLKDD", "IDS2018", "USBIDS", "Thyroid"])
@@ -272,16 +271,16 @@
             learning_rate=lr,
             L=L
         )
-    # elif trainer_str == 'DeepSVDD':
-    #     model = DeepSVDD(D)
-    #     trainer = DeepSVDDTrainer(
-    #         model,
-    #         optimizer_factory=optimizer_factory,
-    #         dm=dm,
-    #         R=kwargs.get('R'),
-    #         c=kwargs.get('c'),
-    #         device=device
-    #     )
+    elif trainer_str == 'DeepSVDD':
+        model = DeepSVDD(D)
+        trainer = DeepSVDDTrainer(
+            model,
+            optimizer_factory=optimizer_factory,
+            dm=dm,
+            R=kwargs.get('R'),
+            c=kwargs.get('c'),
+            device=device
+        )
 
     elif trainer_str == 'DSEBM':
         # bsize = kwargs.get('batch_size', None)
@@ -408,15 +407,15 @@
             for k, v in results.items():
                 all_results[k].append(v)
 
-<<<<<<< HEAD
-            params = dict({"BatchSize": batch_size, "Epochs": args.num_epochs, "rho": args.rho,
-                           'threshold': args.p_threshold})
-            print('Averaging results')
-            final_results = average_results(all_results)
-            store_results(final_results, params, args.model, args.dataset, args.dataset_path)
-            exit(0)
-
-    optimizer = resolve_optimizer(args.optimizer)
+        params = dict({"BatchSize": batch_size, "Epochs": args.num_epochs, "rho": args.rho,
+                       'threshold': args.p_threshold})
+
+        print('Averaging results')
+        final_results = average_results(all_results)
+        store_results(final_results, params, args.model, args.dataset, args.dataset_path)
+    else:
+
+        optimizer = resolve_optimizer(args.optimizer)
 
     model, model_trainer = resolve_trainer(
         args.model, optimizer, latent_dim=L, mem_dim=args.mem_dim, shrink_thres=args.shrink_thres,
@@ -431,97 +430,6 @@
         trans_type=args.trans_type
     )
 
-    if model and model_trainer:
-        # Training and evaluation on different runs
-        all_results = defaultdict(list)
-        all_models = []
-
-        if args.test_mode:
-            device = torch.device('cuda:0' if torch.cuda.is_available() else 'cpu')
-            for model_file_name in os.listdir(args.model_path):
-                model = BaseModel.load(f"{args.model_path}/{model_file_name}")
-                model = model.to(device)
-                model_trainer.model = model
-                print('Evaluating the model on test set')
-                # We test with the minority samples as the positive class
-                results, test_z, test_label, energy = model_trainer.evaluate_on_test_set(
-                    energy_threshold=args.p_threshold)
-                for k, v in results.items():
-                    all_results[k].append(v)
-        else:
-            # for r in range(n_runs):
-            #
-            #     print(f"Run number {r}/{n_runs}")
-            #     metrics = model_trainer.train(args.num_epochs)
-            #     print('Finished learning process')
-            #     print('Evaluating model on test set')
-            #     # We test with the minority samples as the positive class
-            #     results, test_z, test_label, energy = model_trainer.evaluate_on_test_set(
-            #         energy_threshold=args.p_threshold)
-            #     for k, v in results.items():
-            #         all_results[k].append(v)
-            #     all_models.append(deepcopy(model))
-            #     model.reset()
-            torch.manual_seed(args.seed)
-            for r in range(n_runs):
-                # seed = np.random.randint(40, 60)
-                # torch.manual_seed(args.seed)
-                model, model_trainer = resolve_trainer(
-                    args.model, optimizer, latent_dim=L, mem_dim=args.mem_dim, shrink_thres=args.shrink_thres,
-                    n_som=n_som,
-                    r=args.r,
-                    p_s=p_s,
-                    p_0=p_0,
-                    num_cluster=num_cluster,
-                    reg_covar=args.reg_covar,
-                    learning_rate=args.lr,
-                    weight_decay=args.weight_decay,
-                    trans_type=args.trans_type
-                )
-
-                print(f"Run number {r}/{n_runs}")
-                metrics = model_trainer.train(args.num_epochs)
-                print('Finished learning process')
-                print('Evaluating model on test set')
-                # We test with the minority samples as the positive class
-                results, test_z, test_label, energy = model_trainer.evaluate_on_test_set(
-                    energy_threshold=args.p_threshold)
-                for k, v in results.items():
-                    all_results[k].append(v)
-                all_models.append(deepcopy(model))
-                model.reset()
-
-        # Calculate Means and Stds of metrics
-=======
-        params = dict({"BatchSize": batch_size, "Epochs": args.num_epochs, "rho": args.rho,
-                       'threshold': args.p_threshold})
-
->>>>>>> ad2ffb97
-        print('Averaging results')
-        final_results = average_results(all_results)
-        store_results(final_results, params, args.model, args.dataset, args.dataset_path)
-    else:
-
-        optimizer = resolve_optimizer(args.optimizer)
-
-        model, model_trainer = resolve_trainer(
-            args.model, optimizer, latent_dim=L, mem_dim=args.mem_dim, shrink_thres=args.shrink_thres,
-            n_som=n_som,
-            r=r,
-            p_s=p_s,
-            p_0=p_0,
-            num_cluster=num_cluster,
-            reg_covar=args.reg_covar,
-            learning_rate=args.lr,
-        )
-
-<<<<<<< HEAD
-        if args.vizualization and args.model in vizualizable_models:
-            plot_3D_latent(test_z, test_label)
-            plot_energy_percentile(energy)
-    else:
-        print(f'Error: Could not train {args.dataset} on model {args.model}')
-=======
         if model and model_trainer:
             # Training and evaluation on different runs
             all_results = defaultdict(list)
@@ -570,4 +478,3 @@
                 plot_energy_percentile(energy)
         else:
             print(f'Error: Could not train {args.dataset} on model {args.model}')
->>>>>>> ad2ffb97
