#!/usr/bin/env python
# -*- coding:utf-8 -*-

"""
University of Sherbrooke
PhD Project
Authors:
    - D'Jeff Kanda
    - Jean-Charles Verdier
"""

import argparse

import numpy as np
from torch import nn

from trainer import SOMDAGMMTrainer
import torch.optim as optim
from utils.utils import check_dir, optimizer_setup
<<<<<<< HEAD
from model.DAGMM import DAGMM
from datamanager import DataManager, KDD10Dataset, NSLKDDDataset, IDS2018Dataset, USBIDSDataset
from trainer.DAGMMTrainTestManager import DAGMMTrainTestManager
=======
from model import DAGMM, MemAutoEncoder as MemAE, SOMDAGMM
from datamanager import DataManager, KDD10Dataset, NSLKDDDataset, IDS2018Dataset
from trainer import DAGMMTrainTestManager, MemAETrainer
>>>>>>> a2548ad2
from viz.viz import plot_3D_latent, plot_energy_percentile
from datetime import datetime as dt
import torch


vizualizable_models = ["AE", "DAGMM", "SOM-DAGMM"]

def argument_parser():
    """
        A parser to allow user to easily experiment different models along with datasets and differents parameters
    """
    parser = argparse.ArgumentParser(
        usage='\n python3 main.py -m [model] -d [dataset-path] --dataset [dataset] [hyper_parameters]'
    )
    parser.add_argument('-m', '--model', type=str, default="DAGMM", choices=["AE", "DAGMM", "SOM-DAGMM", "MLAD", "MemAE"])
    parser.add_argument('-L', '--latent-dim', type=int, default=1)
    parser.add_argument('-d', '--dataset-path', type=str, help='Path to the dataset')
    parser.add_argument('--dataset', type=str, default="kdd10", choices=["kdd10", "nslkdd", "ids2018", "usbids"])
    parser.add_argument('--batch-size', type=int, default=1024, help='The size of the training batch')
    parser.add_argument('--optimizer', type=str, default="Adam", choices=["Adam", "SGD", "RMSProp"],
                        help="The optimizer to use for training the model")
    parser.add_argument('-e', '--num-epochs', type=int, default=200, help='The number of epochs')
    parser.add_argument('-o', '--output-file', type=str, default=None, help='Where the results will be stored')
    parser.add_argument('--validation', type=float, default=0.1,
                        help='Percentage of training data to use for validation')
    parser.add_argument('--lr', type=float, default=0.0001,
                        help='Learning rate')
    parser.add_argument('--p-threshold', type=float, default=80,
                        help='percentile threshold for the energy ')
    parser.add_argument('--lambda-energy', type=float, default=0.1,
                        help='loss energy factor')
    parser.add_argument('--lambda-p', type=float, default=0.005,
                        help='loss related to the inverse of diagonal element of the covariance matrix ')
    parser.add_argument('--pct', type=float, default=1.0, help='Percentage of original data to keep')
    parser.add_argument('--rho', type=float, default=0.0, help='Anomaly ratio within training set')
    parser.add_argument('--save_path', type=str, default="./", help='The path where the output will be stored,'
                                                                    'model weights as well as the figures of '
                                                                    'experiments')
    parser.add_argument('--mem-dim', help='Memory Dimension', type=int, default=2000)
    parser.add_argument('--shrink-thres', type=float, default=0.0025)
    parser.add_argument('--vizualization', type=bool, default=False)

    return parser.parse_args()


def store_results(results: dict, params: dict, model_name: str, dataset: str, path: str, output_path: str=None):
    output_path = output_path or f'../results/{model_name}_results.txt'
    with open(output_path, 'a') as f:
        hdr = "Experiments on {}\n".format(dt.now().strftime("%d/%m/%Y %H:%M:%S"))
        f.write(hdr)
        f.write("-".join("" for _ in range(len(hdr))) + "\n")
        f.write(f'{dataset} ({path.split("/")[-1].split(".")[0]})\n')
        f.write(", ".join([f"{param_name}={param_val}" for param_name, param_val in params.items()]) + "\n")
        f.write("\n".join([f"{met_name}: {res}" for met_name, res in results.items()]) + "\n")
        f.write("-".join("" for _ in range(len(hdr))) + "\n")


def resolve_optimizer(optimizer_str: str):
    # Defaults to 'Adam'
    optimizer_factory = optimizer_setup(optim.Adam, lr=args.lr)
    if optimizer_str == 'SGD':
        optimizer_factory = optimizer_setup(optim.SGD, lr=args.lr, momentum=0.9)
    return optimizer_factory


def resolve_trainer(trainer_str: str, optimizer_factory, **kwargs):
    model, trainer = None, None
    device = 'cuda:0' if torch.cuda.is_available() else 'cpu'
    if trainer_str == 'DAGMM':
        model = DAGMM(dataset.get_shape()[1])
        trainer = DAGMMTrainTestManager(
            model=model, dm=dm, optimizer_factory=optimizer_factory
        )
    elif trainer_str == 'SOM-DAGMM':
        dagmm = DAGMM(
            dataset.get_shape()[1],
            gmm_layers=[(5, 10, nn.Tanh()), (None, None, nn.Dropout(0.5)), (10, 4, nn.Softmax(dim=-1))]
        )
        # TODO
        # set these values according to the used dataset
        grid_length = 40  # int(5 * np.sqrt(len(dataset)))
        som_args = {
            "x": grid_length,
            "y": grid_length,
            "lr": 0.6,
            "neighborhood_function": "bubble",
            'n_epoch': 3000
        }
        model = SOMDAGMM(dataset.get_shape()[1], dagmm, som_args=som_args)
        trainer = SOMDAGMMTrainer(
            model=model, dm=dm, optimizer_factory=optimizer_factory
        )
        som_train_data = dataset.split_train_test()[0]
        data = [som_train_data[i][0] for i in range(len(som_train_data))]
        trainer.train_som(data)
    elif trainer_str == 'MemAE':
        print(f'training on {device}')
        model = MemAE(
            dataset.get_shape()[1], kwargs.get('latent_dim'), kwargs.get('mem_dim'), kwargs.get('shrink_thres'), device
        ).to(device)
        trainer = MemAETrainer(
            model=model, dm=dm, optimizer_factory=optimizer_factory, device=device
        )

    return model, trainer


if __name__ == "__main__":
    args = argument_parser()

    val_set = args.validation
    lambda_1 = args.lambda_energy
    lambda_2 = args.lambda_p


    # Dynamically load the Dataset instance
    clsname = globals()[f'{args.dataset.upper()}Dataset']
    dataset = clsname(args.dataset_path, args.pct)

    batch_size = len(dataset) if args.batch_size < 0 else args.batch_size

    # split data in train and test sets
    # we train only on the majority class
    train_set, test_set = dataset.one_class_split_train_test(test_perc=0.5, label=dataset.majority_cls_label)
    dm = DataManager(train_set, test_set, batch_size=batch_size, validation=0.1)

    # safely create save path
    check_dir(args.save_path)

    optimizer = resolve_optimizer(args.optimizer)

    model, model_trainer = resolve_trainer(
        args.model, optimizer, latent_dim=args.latent_dim, mem_dim=args.mem_dim, shrink_thres=args.shrink_thres
    )

<<<<<<< HEAD
    params = dict({"BatchSize": batch_size, "Epochs": args.num_epochs, "rho": args.rho}, **model.get_params())
    store_results(results, params, args.model, args.dataset, args.dataset_path, args.output_file)
    if args.vizualization:
        plot_3D_latent(test_z, test_label)
        plot_energy_percentile(energy)
=======
    if model and model_trainer:
        metrics = model_trainer.train(args.num_epochs)
        print('Finished learning process')
        print('Evaluating model on test set')
        # We test with the minority samples as the positive class
        results, test_z, test_label, energy = model_trainer.evaluate_on_test_set(pos_label=dataset.majority_cls_label,
                                                                                 energy_threshold=args.p_threshold)

        params = dict({"BatchSize": batch_size, "Epochs": args.num_epochs, "\u03C1": args.rho}, **model.get_params())
        store_results(results, params, args.model, args.dataset, args.dataset_path, args.output_file)
        if args.vizualization and model in vizualizable_models:
            plot_3D_latent(test_z, test_label)
            plot_energy_percentile(energy)
    else:
        print(f'Error: Could not train {args.dataset} on model {args.model}')
>>>>>>> a2548ad2
<|MERGE_RESOLUTION|>--- conflicted
+++ resolved
@@ -11,21 +11,13 @@
 
 import argparse
 
-import numpy as np
 from torch import nn
-
 from trainer import SOMDAGMMTrainer
 import torch.optim as optim
 from utils.utils import check_dir, optimizer_setup
-<<<<<<< HEAD
-from model.DAGMM import DAGMM
+from model import DAGMM, MemAutoEncoder as MemAE, SOMDAGMM
 from datamanager import DataManager, KDD10Dataset, NSLKDDDataset, IDS2018Dataset, USBIDSDataset
-from trainer.DAGMMTrainTestManager import DAGMMTrainTestManager
-=======
-from model import DAGMM, MemAutoEncoder as MemAE, SOMDAGMM
-from datamanager import DataManager, KDD10Dataset, NSLKDDDataset, IDS2018Dataset
 from trainer import DAGMMTrainTestManager, MemAETrainer
->>>>>>> a2548ad2
 from viz.viz import plot_3D_latent, plot_energy_percentile
 from datetime import datetime as dt
 import torch
@@ -161,13 +153,6 @@
         args.model, optimizer, latent_dim=args.latent_dim, mem_dim=args.mem_dim, shrink_thres=args.shrink_thres
     )
 
-<<<<<<< HEAD
-    params = dict({"BatchSize": batch_size, "Epochs": args.num_epochs, "rho": args.rho}, **model.get_params())
-    store_results(results, params, args.model, args.dataset, args.dataset_path, args.output_file)
-    if args.vizualization:
-        plot_3D_latent(test_z, test_label)
-        plot_energy_percentile(energy)
-=======
     if model and model_trainer:
         metrics = model_trainer.train(args.num_epochs)
         print('Finished learning process')
@@ -182,5 +167,4 @@
             plot_3D_latent(test_z, test_label)
             plot_energy_percentile(energy)
     else:
-        print(f'Error: Could not train {args.dataset} on model {args.model}')
->>>>>>> a2548ad2
+        print(f'Error: Could not train {args.dataset} on model {args.model}')