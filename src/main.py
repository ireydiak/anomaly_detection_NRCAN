--- conflicted
+++ resolved
@@ -12,22 +12,13 @@
 import argparse
 
 from torch import nn
-<<<<<<< HEAD
-from torch import Tensor
-from trainer import SOMDAGMMTrainer
-import torch.optim as optim
-from utils.utils import check_dir, optimizer_setup
 from model import DAGMM, Encoder, MemAutoEncoder as MemAE, MLAD, SOMDAGMM
-from datamanager import DataManager, KDD10Dataset, NSLKDDDataset, IDS2018Dataset
-from trainer import DAGMMTrainTestManager, MemAETrainer, MLADTrainer
-=======
-from trainer import SOMDAGMMTrainer
+from trainer import DAGMMTrainTestManager, MemAETrainer, MLADTrainer, SOMDAGMMTrainer
 import torch.optim as optim
 from utils.utils import check_dir, optimizer_setup
 from model import DAGMM, MemAutoEncoder as MemAE, SOMDAGMM
 from datamanager import ArrhythmiaDataset, DataManager, KDD10Dataset, NSLKDDDataset, IDS2018Dataset, USBIDSDataset
 from trainer import DAGMMTrainTestManager, MemAETrainer
->>>>>>> 43d9a149
 from viz.viz import plot_3D_latent, plot_energy_percentile
 from datetime import datetime as dt
 import torch
@@ -75,12 +66,8 @@
     return parser.parse_args()
 
 
-<<<<<<< HEAD
 def store_results(train_results: dict, model_params: dict, model_name: str, dataset_name: str, path: str):
-=======
-def store_results(results: dict, params: dict, model_name: str, dataset: str, path: str):
->>>>>>> 43d9a149
-    output_dir = f'../results/{dataset}'
+    output_dir = f'../results/{dataset_name}'
     if not os.path.exists(output_dir):
         os.mkdir(output_dir)
     with open(output_dir + '/' + f'{model_name}_results.txt', 'a') as f:
@@ -105,7 +92,6 @@
     model, trainer = None, None
     device = 'cuda:0' if torch.cuda.is_available() else 'cpu'
     D = dataset.get_shape()[1]
-<<<<<<< HEAD
     L = kwargs.get('latent_dim')
     if trainer_str == 'DAGMM':
         model = DAGMM(D)
@@ -134,8 +120,6 @@
         som_train_data = dataset.split_train_test()[0]
         data = [som_train_data[i][0] for i in range(len(som_train_data))]
         trainer.train_som(data)
-=======
-    L = kwargs.get("latent_dim", 1)
     if trainer_str == 'DAGMM' or trainer_str == 'SOM-DAGMM':
         if dataset.name == 'Arrhythmia':
             enc_layers = [(D, 10, nn.Tanh()), (10, L, None)]
@@ -173,7 +157,6 @@
             som_train_data = dataset.split_train_test()[0]
             data = [som_train_data[i][0] for i in range(len(som_train_data))]
             trainer.train_som(data)
->>>>>>> 43d9a149
     elif trainer_str == 'MemAE':
         print(f'training on {device}')
         if dataset.name == 'Arrhythmia':
@@ -199,11 +182,7 @@
                 nn.Linear(60, D)
             ]
         model = MemAE(
-<<<<<<< HEAD
-            D, L, kwargs.get('mem_dim'), kwargs.get('shrink_thres'), device
-=======
              kwargs.get('mem_dim'), enc_layers, dec_layers, kwargs.get('shrink_thres'), device
->>>>>>> 43d9a149
         ).to(device)
         trainer = MemAETrainer(
             model=model, dm=dm, optimizer_factory=optimizer_factory, device=device
@@ -249,7 +228,6 @@
 
     optimizer = resolve_optimizer(args.optimizer)
 
-<<<<<<< HEAD
     model, model_trainer = resolve_trainer(
         args.model, optimizer, dataset,
         latent_dim=args.latent_dim,
@@ -275,25 +253,4 @@
             plot_3D_latent(test_z, test_label)
             plot_energy_percentile(energy)
     else:
-        print(f'Error: Could not train {args.dataset} on model {args.model}')
-=======
-    for l in [1, 3, 7, 16, 30, 60]:
-        model, model_trainer = resolve_trainer(
-            args.model, optimizer, latent_dim=l, mem_dim=args.mem_dim, shrink_thres=args.shrink_thres
-        )
-
-        if model and model_trainer:
-            metrics = model_trainer.train(args.num_epochs)
-            print('Finished learning process')
-            print('Evaluating model on test set')
-            # We test with the minority samples as the positive class
-            results, test_z, test_label, energy = model_trainer.evaluate_on_test_set(energy_threshold=args.p_threshold)
-
-            params = dict({"BatchSize": batch_size, "Epochs": args.num_epochs, "rho": args.rho}, **model.get_params())
-            store_results(results, params, args.model, args.dataset, args.dataset_path)
-            if args.vizualization and model in vizualizable_models:
-                plot_3D_latent(test_z, test_label)
-                plot_energy_percentile(energy)
-        else:
-            print(f'Error: Could not train {args.dataset} on model {args.model}')
->>>>>>> 43d9a149
+        print(f'Error: Could not train {args.dataset} on model {args.model}')