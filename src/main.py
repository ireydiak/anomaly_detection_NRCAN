--- conflicted
+++ resolved
@@ -20,13 +20,10 @@
 from trainer import SOMDAGMMTrainer
 import torch.optim as optim
 from utils.utils import check_dir, optimizer_setup
-<<<<<<< HEAD
 from model import DAGMM, MemAutoEncoder as MemAE, SOMDAGMM, AutoEncoder as AE
 from datamanager import ArrhythmiaDataset, DataManager, KDD10Dataset, NSLKDDDataset, IDS2018Dataset
-=======
 from model import DAGMM, MemAutoEncoder as MemAE, SOMDAGMM
 from datamanager import ArrhythmiaDataset, DataManager, KDD10Dataset, NSLKDDDataset, IDS2018Dataset, USBIDSDataset
->>>>>>> 6dee634e
 from trainer import DAGMMTrainTestManager, MemAETrainer
 from viz.viz import plot_3D_latent, plot_energy_percentile
 from datetime import datetime as dt
@@ -35,7 +32,6 @@
 
 
 vizualizable_models = ["AE", "DAGMM", "SOM-DAGMM"]
-
 
 def argument_parser():
     """
@@ -224,10 +220,8 @@
 
     # split data in train and test sets
     # we train only on the majority class
-    if args.model == 'DUAD':
-        train_set, test_set = dataset.one_class_split_train_test_inject(test_perc=0.50, inject_perc=inject_perc)
-    else:
-        train_set, test_set = dataset.one_class_split_train_test_inject(test_perc=0.50, inject_perc=inject_perc) #dataset.one_class_split_train_test(test_perc=0.5, label=0)
+
+    train_set, test_set = dataset.one_class_split_train_test_inject(test_perc=0.50, inject_perc=inject_perc)
     dm = DataManager(train_set, test_set, batch_size=batch_size, validation=1e-3)
 
     # safely create save path
@@ -235,16 +229,13 @@
 
     optimizer = resolve_optimizer(args.optimizer)
 
-    # TODO
-    # define multiple latent dimensiono in trainers
-
-    # for l in [1, 3, 7, 16, 30, 60]:
-    #     model, model_trainer = resolve_trainer(
-    #         args.model, optimizer, latent_dim=l, mem_dim=args.mem_dim, shrink_thres=args.shrink_thres,
-    #     n_som=n_som
-    # )
-
-    model, model_trainer = resolve_trainer(
+    if args.model == 'MemAE':
+        for l in [1, 3, 7, 16, 30, 60]:
+            model, model_trainer = resolve_trainer(
+                args.model, optimizer, latent_dim=l, mem_dim=args.mem_dim, shrink_thres=args.shrink_thres
+            )
+    else:
+        model, model_trainer = resolve_trainer(
             args.model, optimizer, latent_dim=L, mem_dim=args.mem_dim, shrink_thres=args.shrink_thres,
             n_som=n_som,
             r=r,
