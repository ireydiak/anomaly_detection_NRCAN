<<<<<<< HEAD
#!/usr/bin/env python
# -*- coding:utf-8 -*-

"""
University of Sherbrooke
PhD Project
Authors:
    - D'Jeff Kanda
    - Jean-Charles Verdier
    - Maxime Alvarez
"""

import argparse
from collections import defaultdict
from copy import deepcopy
from typing import List

import numpy as np
from recforest import RecForest
from torch import nn

from model.DUAD import DUAD
from model.DSEBM import DSEBM
from model.ALAD import ALAD
from model.BaseModel import BaseModel
from model.NeuTraAD import NeuTraAD
from trainer.NeuTraADTrainer import NeuTraADTrainer
from trainer.DSEBMTrainer import DSEBMTrainer
from trainer.AETrainer import AETrainer
from trainer.DUADTrainer import DUADTrainer
from utils.metrics import score_recall_precision, score_recall_precision_w_thresold
from trainer import SOMDAGMMTrainer
import torch.optim as optim
from utils.utils import check_dir, optimizer_setup, get_X_from_loader, average_results
from model import AutoEncoder as AE
from datamanager import ArrhythmiaDataset, DataManager, KDD10Dataset, NSLKDDDataset, IDS2018Dataset
from model import ALAD, DAGMM, MemAutoEncoder as MemAE, SOMDAGMM, DeepSVDD
from datamanager import ArrhythmiaDataset, DataManager, KDD10Dataset, NSLKDDDataset, IDS2018Dataset, USBIDSDataset, \
    ThyroidDataset
from trainer import ALADTrainer, DAGMMTrainTestManager, MemAETrainer, DeepSVDDTrainer
from viz.viz import plot_3D_latent, plot_energy_percentile
from datetime import datetime as dt
import torch
import os

vizualizable_models = ["AE", "DAGMM", "SOM-DAGMM"]
SKLEARN_MODEL = ['RECFOREST', 'OC-SVM']
=======
import argparse
import src.bootstrap as bootstrap
from src.bootstrap import available_datasets, available_models
>>>>>>> 67f9b584


def argument_parser():
    """
        A parser to allow user to easily experiment different models along with datasets and differents parameters
    """
    parser = argparse.ArgumentParser(
        usage="\n python main.py"
              "-m [model] -d [dataset-path]"
              " --dataset [dataset] -e [n_epochs]"
              " --n-runs [n_runs] --batch-size [batch_size]"
    )
    parser.add_argument(
        '-m',
        '--model',
        type=str,
        choices=available_models,
        required=True
    )
    parser.add_argument(
        '-d',
        '--dataset-path',
        type=str,
        help='Path to the dataset',
        required=True
    )
    parser.add_argument(
        "--batch-size",
        type=int,
        help="The size of the training batch",
        required = True
    )
    parser.add_argument(
        '--dataset',
        type=str,
        choices=available_datasets,
        required=True
    )
    parser.add_argument(
        "-e",
        "--n-epochs",
        type=int,
        default=200,
        help="The number of epochs"
    )
    parser.add_argument(
        '--n-runs',
        help='number of runs of the experiment',
        type=int,
        default=1
    )
    parser.add_argument(
        "-o",
        "--results-path",
        type=str,
        default=None,
        help="Where the results will be stored"
    )
    parser.add_argument(
        '--lr',
        type=float,
        default=0.0001,
        help="The learning rate"
    )
    parser.add_argument(
        "--pct",
        type=float,
        default=1.0,
        help="Percentage of original data to keep"
    )
    parser.add_argument(
        "--rho",
        type=float,
        default=0.0,
        help="Anomaly ratio within training set"
    )
    parser.add_argument(
        "--model-path",
        type=str,
        default="./",
        help="Path where the model's weights are stored and loaded"
    )
    parser.add_argument(
        "--test-mode",
        type=bool,
        default=False,
        help="Loads and test models found within model_path"
    )
<<<<<<< HEAD
    parser.add_argument('-m', '--model', type=str, default="DAGMM",
                        choices=["AE", "ALAD", "DAGMM", "SOM-DAGMM", "MLAD", "MemAE", "DUAD", 'OC-SVM', 'RECFOREST',
                                 'DSEBM', 'NeurTraAD'])

    parser.add_argument('-rt', '--run-type', type=str, default="train",
                        choices=["train", "test"])

    parser.add_argument('--n-runs', help='number of runs of the experiment', type=int, default=1)
    parser.add_argument('-lat', '--latent-dim', type=int, default=1)

    parser.add_argument('-d', '--dataset-path', type=str, help='Path to the dataset')
    parser.add_argument('--dataset', type=str, default="kdd10",
                        choices=["Arrhythmia", "KDD10", "NSLKDD", "IDS2018", "USBIDS", "Thyroid"])
    parser.add_argument('--batch-size', type=int, default=1024, help='The size of the training batch')
    parser.add_argument('--optimizer', type=str, default="Adam", choices=["Adam", "SGD", "RMSProp"],
                        help="The optimizer to use for training the model")
    parser.add_argument('-e', '--num-epochs', type=int, default=200, help='The number of epochs')
    parser.add_argument('-o', '--output-file', type=str, default=None, help='Where the results will be stored')
    parser.add_argument('--validation', type=float, default=0.1,
                        help='Percentage of training data to use for validation')
    parser.add_argument('--lr', type=float, default=0.0001,
                        help='Learning rate')

    parser.add_argument('--weight_decay', type=float, default=0,
                        help='Learning rate')

    parser.add_argument('--seed', type=float, default=42,
                        help='Learning rate')

    parser.add_argument('--p-threshold', type=float, default=80,
                        help='percentile threshold for the energy ')
    parser.add_argument('--lambda-energy', type=float, default=0.1,
                        help='loss energy factor')
    parser.add_argument('--lambda-p', type=float, default=0.005,
                        help='loss related to the inverse of diagonal element of the covariance matrix ')
    parser.add_argument('--pct', type=float, default=1.0, help='Percentage of original data to keep')
    parser.add_argument('--rho', type=float, default=0.0, help='Anomaly ratio within training set')
    parser.add_argument('--save_path', type=str, default="./", help='The path where the output will be stored,'
                                                                    'model weights as well as the figures of '
                                                                    'experiments')
    parser.add_argument('--mem-dim', help='Memory Dimension', type=int, default=2000)
    parser.add_argument('--shrink-thres', type=float, default=0.0025)
    parser.add_argument('--vizualization', type=bool, default=False)

    parser.add_argument('--n-som', help='number of SOM component', type=int, default=1)

    # =======================OC-SVM==========================
    parser.add_argument('--nu', type=float, default=0.5, help="The 'margin' for the SVM. Specifies the"
                                                                "anomaly ratio in training data.")

    # =======================DUAD=========================
    parser.add_argument('--r', type=int, default=10, help='Number of epoch required to re-evaluate the selection')
    parser.add_argument('--p_s', type=float, default=35, help='Variance threshold of initial selection')
    parser.add_argument('--p_0', type=float, default=30, help='Variance threshold of re-evaluation selection')
    parser.add_argument('--num-cluster', type=int, default=20, help='Number of clusters')

    # =======================DAGMM==========================
    parser.add_argument('--reg-covar', type=float, default=1e-6, help="Non - negative regularization added to the "
                                                                      "diagonal of covariance. Allows to assure that "
                                                                      "the covariance matrices are all positive.")

    parser.add_argument('--test_mode', type=bool, default=False)
    parser.add_argument('--model_path', type=str, default="./", help='The path where output models are stored')
=======
>>>>>>> 67f9b584

    # =======================NeuTr==========================
    parser.add_argument('--trans-type', type=str, default="res",
                        choices=["res", "mul"])

    return parser.parse_args()


<<<<<<< HEAD
def store_results(results: dict, params: dict, model_name: str, dataset: str, path: str):
    output_dir = f'../results/{dataset}'
    if not os.path.exists(output_dir):
        os.mkdir(output_dir)
    with open(output_dir + '/' + f'{model_name}_results.txt', 'a') as f:
        hdr = "Experiments on {}\n".format(dt.now().strftime("%d/%m/%Y %H:%M:%S"))
        f.write(hdr)
        f.write("-".join("" for _ in range(len(hdr))) + "\n")
        f.write(f'{dataset} ({path.split("/")[-1].split(".")[0]})\n')
        f.write(", ".join([f"{param_name}={param_val}" for param_name, param_val in params.items()]) + "\n")
        f.write("\n".join([f"{met_name}: {res}" for met_name, res in results.items()]) + "\n")
        f.write("-".join("" for _ in range(len(hdr))) + "\n")


def store_models(models: List[BaseModel], model_name: str, dataset: str, path: str):
    output_dir = f'../models/{dataset}/{model_name}/{dt.now().strftime("%d_%m_%Y_%H_%M_%S")}'
    if not os.path.exists(output_dir):
        os.makedirs(output_dir)

    print('Saving models')
    for i, model in enumerate(models):
        model.save(f"{output_dir}/model_{i}")
    print('Models saved')


def resolve_optimizer(optimizer_str: str):
    # Defaults to 'Adam'
    optimizer_factory = optimizer_setup(optim.Adam, lr=args.lr, weight_decay=args.weight_decay)
    if optimizer_str == 'SGD':
        optimizer_factory = optimizer_setup(optim.SGD, lr=args.lr, momentum=0.9)
    return optimizer_factory


def resolve_trainer(trainer_str: str, optimizer_factory, **kwargs):
    model, trainer = None, None
    device = torch.device('cuda:0' if torch.cuda.is_available() else 'cpu')
    D = dataset.get_shape()[1]
    L = kwargs.get("latent_dim", D // 2)
    reg_covar = kwargs.get("reg_covar", 1e-12)
    if trainer_str == 'DAGMM' or trainer_str == 'SOM-DAGMM' or trainer_str == 'AE':
        if dataset.name == 'Arrhythmia' or (dataset.name == 'Thyroid' and trainer_str != 'DAGMM'):
            enc_layers = [(D, 10, nn.Tanh()), (10, L, None)]
            dec_layers = [(L, 10, nn.Tanh()), (10, D, None)]
            gmm_layers = [(L + 2, 10, nn.Tanh()), (None, None, nn.Dropout(0.5)), (10, 2, nn.Softmax(dim=-1))]
        elif dataset.name == 'Thyroid' and trainer_str == 'DAGMM':
            enc_layers = [(D, 12, nn.Tanh()), (12, 4, nn.Tanh()), (4, L, None)]
            dec_layers = [(L, 4, nn.Tanh()), (4, 12, nn.Tanh()), (12, D, None)]
            gmm_layers = [(L + 2, 10, nn.Tanh()), (None, None, nn.Dropout(0.5)), (10, 2, nn.Softmax(dim=-1))]
        else:
            enc_layers = [(D, 60, nn.Tanh()), (60, 30, nn.Tanh()), (30, 10, nn.Tanh()), (10, L, None)]
            dec_layers = [(L, 10, nn.Tanh()), (10, 30, nn.Tanh()), (30, 60, nn.Tanh()), (60, D, None)]
            gmm_layers = [(L + 2, 10, nn.Tanh()), (None, None, nn.Dropout(0.5)), (10, 4, nn.Softmax(dim=-1))]

        if trainer_str == 'DAGMM':
            model = DAGMM(D, ae_layers=(enc_layers, dec_layers), gmm_layers=gmm_layers, reg_covar=reg_covar)
            trainer = DAGMMTrainTestManager(
                model=model, dm=dm, optimizer_factory=optimizer_factory,
            )
        elif trainer_str == 'AE':
            model = AE(enc_layers, dec_layers)
            trainer = AETrainer(
                model=model, dm=dm, optimizer_factory=optimizer_factory
            )
        else:
            gmm_input = kwargs.get('n_som', 1) * 2 + kwargs.get('latent_dim', 1) + 2
            if dataset.name == 'Arrhythmia':
                gmm_layers = [(gmm_input, 10, nn.Tanh()), (None, None, nn.Dropout(0.5)), (10, 2, nn.Softmax(dim=-1))]
            else:
                gmm_layers = [(gmm_input, 10, nn.Tanh()), (None, None, nn.Dropout(0.5)), (10, 4, nn.Softmax(dim=-1))]

            dagmm = DAGMM(
                dataset.get_shape()[1],
                ae_layers=(enc_layers, dec_layers),
                gmm_layers=gmm_layers, reg_covar=reg_covar
            )
            # TODO
            # set these values according to the used dataset
            grid_length = int(np.sqrt(5 * np.sqrt(len(dataset)))) // 2
            grid_length = 32 if grid_length > 32 else grid_length
            som_args = {
                "x": grid_length,
                "y": grid_length,
                "lr": 0.6,
                "neighborhood_function": "bubble",
                'n_epoch': 8000,
                'n_som': kwargs.get('n_som')
            }
            model = SOMDAGMM(dataset.get_shape()[1], dagmm, som_args=som_args)
            trainer = SOMDAGMMTrainer(
                model=model, dm=dm, optimizer_factory=optimizer_factory
            )
            som_train_data = dataset.split_train_test()[0]
            data = [som_train_data[i][0] for i in range(len(som_train_data))]
            trainer.train_som(data)
    elif trainer_str == 'MemAE':
        print(f'training on {device}')
        if dataset.name == 'Arrhythmia':
            enc_layers = [
                nn.Linear(D, 10), nn.Tanh(),
                nn.Linear(10, L)
            ]
            dec_layers = [
                nn.Linear(L, 10), nn.Tanh(),
                nn.Linear(10, D)
            ]
        elif dataset.name == 'Thyroid':
            enc_layers = [(D, 12, nn.Tanh()), (12, 4, nn.Tanh()), (4, L, None)]
            dec_layers = [(L, 4, nn.Tanh()), (4, 12, nn.Tanh()), (12, D, None)]
        else:
            enc_layers = [
                nn.Linear(D, 60), nn.Tanh(),
                nn.Linear(60, 30), nn.Tanh(),
                nn.Linear(30, 10), nn.Tanh(),
                nn.Linear(10, L)
            ]
            dec_layers = [
                nn.Linear(L, 10), nn.Tanh(),
                nn.Linear(10, 30), nn.Tanh(),
                nn.Linear(30, 60), nn.Tanh(),
                nn.Linear(60, D)
            ]
        model = MemAE(
            kwargs.get('mem_dim'), enc_layers, dec_layers, kwargs.get('shrink_thres'), device
        ).to(device)
        trainer = MemAETrainer(
            model=model, dm=dm, optimizer_factory=optimizer_factory, device=device
        )
    elif trainer_str == "DUAD":
        model = DUAD(D, 10)
        trainer = DUADTrainer(model=model, dm=dm, optimizer_factory=optimizer_factory, device=device,
                              p=kwargs.get('p_s'), p_0=kwargs.get('p_0'), r=kwargs.get('r'),
                              num_cluster=kwargs.get('num_cluster'))
    elif trainer_str == 'ALAD':
        # bsize = kwargs.get('batch_size', None)
        lr = kwargs.get('learning_rate', None)
        assert batch_size and lr
        model = ALAD(D, L, device=device).to(device)
        trainer = ALADTrainer(
            model=model,
            dm=dm,
            device=device,
            learning_rate=lr,
            L=L
        )
    elif trainer_str == 'DeepSVDD':
        model = DeepSVDD(D)
        trainer = DeepSVDDTrainer(
            model,
            optimizer_factory=optimizer_factory,
            dm=dm,
            R=kwargs.get('R'),
            c=kwargs.get('c'),
            device=device
        )

    elif trainer_str == 'DSEBM':
        # bsize = kwargs.get('batch_size', None)
        lr = kwargs.get('learning_rate', None)

        assert batch_size and lr
        model = DSEBM(D, dataset=dataset.name).to(device)
        trainer = DSEBMTrainer(
            model=model,
            dm=dm,
            device=device,
            batch=batch_size, dim=D, learning_rate=lr,
        )
    elif trainer_str == 'NeurTraAD':
        # bsize = kwargs.get('batch_size', None)
        lr = kwargs.get('learning_rate', None)
        weight_decay = kwargs.get('weight_decay', None)
        trans_type = kwargs.get('trans_type', 'res')

        assert batch_size and lr

        # Load a pretrained model in case it should be used

        model = NeuTraAD(D, device=device, temperature=0.1, dataset=dataset.name, trans_type=trans_type).to(device)
        trainer = NeuTraADTrainer(
            model=model,
            dm=dm,
            device=device,
            optimizer_factory=optimizer_factory,
            L=L, learning_rate=lr,
            weight_decay=weight_decay
        )

    return model, trainer


if __name__ == "__main__":
    args = argument_parser()

    val_set = args.validation
    lambda_1 = args.lambda_energy
    lambda_2 = args.lambda_p
    L = args.latent_dim
    n_runs = args.n_runs

    n_som = args.n_som
    p_s = args.p_s
    p_0 = args.p_0
    r = args.r
    num_cluster = args.num_cluster

    # set seed
    torch.manual_seed(args.seed)

    # Dynamically load the Dataset instance
    clsname = globals()[f'{args.dataset}Dataset']
    dataset = clsname(args.dataset_path, args.pct)
    batch_size = len(dataset) if args.batch_size < 0 else args.batch_size

    # split data in train and test sets
    # we train only on the majority class

    train_set, test_set = dataset.one_class_split_train_test_inject(test_perc=0.50, inject_perc=args.rho)
    dm = DataManager(train_set, test_set, batch_size=batch_size, validation=0)

    # safely create save path
    check_dir(args.save_path)

    # For models based on sklearn like APIs
    if args.model in SKLEARN_MODEL:
        X_train, _ = get_X_from_loader(dm.get_train_set())
        X_test, y_test = get_X_from_loader(dm.get_test_set())
        print(f'Starting training: {args.model}')

        all_results = defaultdict(list)
        for r in range(n_runs):
            print(f"Run number {r}/{n_runs}")

            # Create the model with the appropriate parameters.
            if args.model == 'RECFOREST':
                model = RecForest(n_jobs=-1, random_state=-1)
            elif args.model == 'OC-SVM':
                print(f"Using nu = {args.nu}.")
                model = OneClassSVM(kernel='rbf', gamma='scale', shrinking=False, verbose=True, nu=args.nu)
            else:
                print(f"'{args.model}' is not a supported sklearn model.")
                exit(1)

            model.fit(X_train)
            print('Finished learning process')

            anomaly_score_train = []
            anomaly_score_test = []

            # prediction for the training set
            for i, X_i in enumerate(dm.get_train_set(), 0):
                # OC-SVM predicts -1 for outliers (and 1 for inliers), however we want outliers to be 1.
                # So we negate the predictions.
                if args.model == 'OC-SVM':
                    anomaly_score_train.append(-model.predict(X_i[0].numpy()))
                else:
                    anomaly_score_train.append(model.predict(X_i[0].numpy()))
            anomaly_score_train = np.concatenate(anomaly_score_train)

            # prediction for the test set
            y_test = []
            for i, X_i in enumerate(dm.get_test_set(), 0):
                # OC-SVM predicts -1 for outliers (and 1 for inliers), however we want outliers to be 1.
                # So we negate the predictions.
                if args.model == 'OC-SVM':
                    anomaly_score_test.append(-model.predict(X_i[0].numpy()))
                else:
                    anomaly_score_test.append(model.predict(X_i[0].numpy()))
                y_test.append(X_i[1].numpy())

            anomaly_score_test = np.concatenate(anomaly_score_test)
            y_test = np.concatenate(y_test)

            anomaly_score = np.concatenate([anomaly_score_train, anomaly_score_test])
            # dump metrics with different thresholds
            score_recall_precision(anomaly_score, anomaly_score_test, y_test)
            results = score_recall_precision_w_thresold(anomaly_score, anomaly_score_test, y_test, pos_label=1,
                                                        threshold=args.p_threshold)
            for k, v in results.items():
                all_results[k].append(v)

        params = dict({"BatchSize": batch_size, "Epochs": args.num_epochs, "rho": args.rho,
                       'threshold': args.p_threshold})

        print('Averaging results')
        final_results = average_results(all_results)
        store_results(final_results, params, args.model, args.dataset, args.dataset_path)
    else:

        optimizer = resolve_optimizer(args.optimizer)

    model, model_trainer = resolve_trainer(
        args.model, optimizer, latent_dim=L, mem_dim=args.mem_dim, shrink_thres=args.shrink_thres,
        n_som=n_som,
        r=r,
        p_s=p_s,
        p_0=p_0,
        num_cluster=num_cluster,
        reg_covar=args.reg_covar,
        learning_rate=args.lr,
        weight_decay=args.weight_decay,
        trans_type=args.trans_type
    )

    if model and model_trainer:
        # Training and evaluation on different runs
        all_results = defaultdict(list)
        all_models = []
        thresh = 1. - dm.anomaly_ratio

        if args.test_mode:
            device = torch.device('cuda:0' if torch.cuda.is_available() else 'cpu')
            for model_file_name in os.listdir(args.model_path):
                model = BaseModel.load(f"{args.model_path}/{model_file_name}")
                model = model.to(device)
                model_trainer.model = model
                print('Evaluating the model on test set')
                # We test with the minority samples as the positive class
                results, test_z, test_label, energy = model_trainer.evaluate_on_test_set(energy_threshold=thresh)
                for k, v in results.items():
                    all_results[k].append(v)
        else:
            for r in range(n_runs):

                print(f"Run number {r}/{n_runs}")
                metrics = model_trainer.train(args.num_epochs)
                print('Finished learning process')
                print('Evaluating model on test set')
                # We test with the minority samples as the positive class
                results, test_z, test_label, energy = model_trainer.evaluate_on_test_set(
                    energy_threshold=args.p_threshold)
                for k, v in results.items():
                    all_results[k].append(v)
                all_models.append(deepcopy(model))
                model.reset()
        # torch.manual_seed(args.seed)
        # for r in range(n_runs):
        #     # seed = np.random.randint(40, 60)
        #     # torch.manual_seed(args.seed)
        #     model, model_trainer = resolve_trainer(
        #         args.model, optimizer, latent_dim=L, mem_dim=args.mem_dim, shrink_thres=args.shrink_thres,
        #         n_som=n_som,
        #         r=args.r,
        #         p_s=p_s,
        #         p_0=p_0,
        #         num_cluster=num_cluster,
        #         reg_covar=args.reg_covar,
        #         learning_rate=args.lr,
        #         weight_decay=args.weight_decay,
        #         trans_type=args.trans_type
        #     )
        #
        #     print(f"Run number {r}/{n_runs}")
        #     metrics = model_trainer.train(args.num_epochs)
        #     print('Finished learning process')
        #     print('Evaluating model on test set')
        #     # We test with the minority samples as the positive class
        #     results, test_z, test_label, energy = model_trainer.evaluate_on_test_set(
        #         energy_threshold=thresh)
        #         for k, v in results.items():
        #             all_results[k].append(v)
        #         all_models.append(deepcopy(model))
        #         model.reset()

        # Calculate Means and Stds of metrics
        print('Averaging results')
        final_results = average_results(all_results)

        params = dict({"BatchSize": batch_size, "Epochs": args.num_epochs, "rho": args.rho,
                       'threshold': args.p_threshold}, **model.get_params())
        # Store the average of results
        store_results(final_results, params, args.model, args.dataset, args.dataset_path)

        # Persist models
        if not args.test_mode:
            store_models(all_models, args.model, args.dataset, args.dataset_path)

        if args.vizualization and args.model in vizualizable_models:
            plot_3D_latent(test_z, test_label)
            plot_energy_percentile(energy)
        # else:
        #     print(f'Error: Could not train {args.dataset} on model {args.model}')
=======
if __name__ == "__main__":
    args = argument_parser()

    bootstrap.train(
        model_name=args.model,
        dataset_name=args.dataset,
        dataset_path=args.dataset_path,
        batch_size=args.batch_size,
        pct=args.pct,
        corruption_ratio=args.rho,
        n_runs=args.n_runs,
        n_epochs=args.n_epochs,
        learning_rate=args.lr,
        results_path=args.results_path,
        models_path=args.model_path,
        test_mode=args.test_mode
    )
>>>>>>> 67f9b584
<|MERGE_RESOLUTION|>--- conflicted
+++ resolved
@@ -1,56 +1,6 @@
-<<<<<<< HEAD
-#!/usr/bin/env python
-# -*- coding:utf-8 -*-
-
-"""
-University of Sherbrooke
-PhD Project
-Authors:
-    - D'Jeff Kanda
-    - Jean-Charles Verdier
-    - Maxime Alvarez
-"""
-
-import argparse
-from collections import defaultdict
-from copy import deepcopy
-from typing import List
-
-import numpy as np
-from recforest import RecForest
-from torch import nn
-
-from model.DUAD import DUAD
-from model.DSEBM import DSEBM
-from model.ALAD import ALAD
-from model.BaseModel import BaseModel
-from model.NeuTraAD import NeuTraAD
-from trainer.NeuTraADTrainer import NeuTraADTrainer
-from trainer.DSEBMTrainer import DSEBMTrainer
-from trainer.AETrainer import AETrainer
-from trainer.DUADTrainer import DUADTrainer
-from utils.metrics import score_recall_precision, score_recall_precision_w_thresold
-from trainer import SOMDAGMMTrainer
-import torch.optim as optim
-from utils.utils import check_dir, optimizer_setup, get_X_from_loader, average_results
-from model import AutoEncoder as AE
-from datamanager import ArrhythmiaDataset, DataManager, KDD10Dataset, NSLKDDDataset, IDS2018Dataset
-from model import ALAD, DAGMM, MemAutoEncoder as MemAE, SOMDAGMM, DeepSVDD
-from datamanager import ArrhythmiaDataset, DataManager, KDD10Dataset, NSLKDDDataset, IDS2018Dataset, USBIDSDataset, \
-    ThyroidDataset
-from trainer import ALADTrainer, DAGMMTrainTestManager, MemAETrainer, DeepSVDDTrainer
-from viz.viz import plot_3D_latent, plot_energy_percentile
-from datetime import datetime as dt
-import torch
-import os
-
-vizualizable_models = ["AE", "DAGMM", "SOM-DAGMM"]
-SKLEARN_MODEL = ['RECFOREST', 'OC-SVM']
-=======
 import argparse
 import src.bootstrap as bootstrap
 from src.bootstrap import available_datasets, available_models
->>>>>>> 67f9b584
 
 
 def argument_parser():
@@ -64,10 +14,9 @@
               " --n-runs [n_runs] --batch-size [batch_size]"
     )
     parser.add_argument(
-        '-m',
-        '--model',
+        '--dataset',
         type=str,
-        choices=available_models,
+        choices=available_datasets,
         required=True
     )
     parser.add_argument(
@@ -78,29 +27,31 @@
         required=True
     )
     parser.add_argument(
+        '-m',
+        '--model',
+        type=str,
+        choices=available_models,
+        required=True
+    )
+    parser.add_argument(
+        '--n-runs',
+        help='number of runs of the experiment',
+        type=int,
+        default=1
+    )
+    parser.add_argument(
         "--batch-size",
         type=int,
         help="The size of the training batch",
         required = True
     )
-    parser.add_argument(
-        '--dataset',
-        type=str,
-        choices=available_datasets,
-        required=True
-    )
+
     parser.add_argument(
         "-e",
         "--n-epochs",
         type=int,
         default=200,
         help="The number of epochs"
-    )
-    parser.add_argument(
-        '--n-runs',
-        help='number of runs of the experiment',
-        type=int,
-        default=1
     )
     parser.add_argument(
         "-o",
@@ -115,6 +66,11 @@
         default=0.0001,
         help="The learning rate"
     )
+    parser.add_argument(
+        '--weight_decay',
+        type=float,
+        default=0,
+        help='weight decay for regularization')
     parser.add_argument(
         "--pct",
         type=float,
@@ -139,463 +95,51 @@
         default=False,
         help="Loads and test models found within model_path"
     )
-<<<<<<< HEAD
-    parser.add_argument('-m', '--model', type=str, default="DAGMM",
-                        choices=["AE", "ALAD", "DAGMM", "SOM-DAGMM", "MLAD", "MemAE", "DUAD", 'OC-SVM', 'RECFOREST',
-                                 'DSEBM', 'NeurTraAD'])
+    parser.add_argument(
+        '--seed',
+        type=float,
+        default=42,
+        help='the randomness seed used')
 
-    parser.add_argument('-rt', '--run-type', type=str, default="train",
-                        choices=["train", "test"])
-
-    parser.add_argument('--n-runs', help='number of runs of the experiment', type=int, default=1)
+    # Auto Encoder
     parser.add_argument('-lat', '--latent-dim', type=int, default=1)
 
-    parser.add_argument('-d', '--dataset-path', type=str, help='Path to the dataset')
-    parser.add_argument('--dataset', type=str, default="kdd10",
-                        choices=["Arrhythmia", "KDD10", "NSLKDD", "IDS2018", "USBIDS", "Thyroid"])
-    parser.add_argument('--batch-size', type=int, default=1024, help='The size of the training batch')
-    parser.add_argument('--optimizer', type=str, default="Adam", choices=["Adam", "SGD", "RMSProp"],
-                        help="The optimizer to use for training the model")
-    parser.add_argument('-e', '--num-epochs', type=int, default=200, help='The number of epochs')
-    parser.add_argument('-o', '--output-file', type=str, default=None, help='Where the results will be stored')
-    parser.add_argument('--validation', type=float, default=0.1,
-                        help='Percentage of training data to use for validation')
-    parser.add_argument('--lr', type=float, default=0.0001,
-                        help='Learning rate')
+    # NeutralAD
+    parser.add_argument(
+        '--trans-type',
+        type=str,
+        default="res",
+        choices=["res", "mul"])
 
-    parser.add_argument('--weight_decay', type=float, default=0,
-                        help='Learning rate')
-
-    parser.add_argument('--seed', type=float, default=42,
-                        help='Learning rate')
-
-    parser.add_argument('--p-threshold', type=float, default=80,
-                        help='percentile threshold for the energy ')
-    parser.add_argument('--lambda-energy', type=float, default=0.1,
-                        help='loss energy factor')
-    parser.add_argument('--lambda-p', type=float, default=0.005,
-                        help='loss related to the inverse of diagonal element of the covariance matrix ')
-    parser.add_argument('--pct', type=float, default=1.0, help='Percentage of original data to keep')
-    parser.add_argument('--rho', type=float, default=0.0, help='Anomaly ratio within training set')
-    parser.add_argument('--save_path', type=str, default="./", help='The path where the output will be stored,'
-                                                                    'model weights as well as the figures of '
-                                                                    'experiments')
-    parser.add_argument('--mem-dim', help='Memory Dimension', type=int, default=2000)
-    parser.add_argument('--shrink-thres', type=float, default=0.0025)
-    parser.add_argument('--vizualization', type=bool, default=False)
-
-    parser.add_argument('--n-som', help='number of SOM component', type=int, default=1)
-
-    # =======================OC-SVM==========================
-    parser.add_argument('--nu', type=float, default=0.5, help="The 'margin' for the SVM. Specifies the"
-                                                                "anomaly ratio in training data.")
-
-    # =======================DUAD=========================
-    parser.add_argument('--r', type=int, default=10, help='Number of epoch required to re-evaluate the selection')
-    parser.add_argument('--p_s', type=float, default=35, help='Variance threshold of initial selection')
-    parser.add_argument('--p_0', type=float, default=30, help='Variance threshold of re-evaluation selection')
-    parser.add_argument('--num-cluster', type=int, default=20, help='Number of clusters')
-
-    # =======================DAGMM==========================
-    parser.add_argument('--reg-covar', type=float, default=1e-6, help="Non - negative regularization added to the "
-                                                                      "diagonal of covariance. Allows to assure that "
-                                                                      "the covariance matrices are all positive.")
-
-    parser.add_argument('--test_mode', type=bool, default=False)
-    parser.add_argument('--model_path', type=str, default="./", help='The path where output models are stored')
-=======
->>>>>>> 67f9b584
-
-    # =======================NeuTr==========================
-    parser.add_argument('--trans-type', type=str, default="res",
-                        choices=["res", "mul"])
+    # Duad
+    parser.add_argument(
+        '--duad_r',
+        type=int,
+        default=10,
+        help='Number of epoch required to re-evaluate the selection'
+    )
+    parser.add_argument(
+        '--duad_p_s',
+        type=float,
+        default=35,
+        help='Variance threshold of initial selection'
+    )
+    parser.add_argument(
+        '--duad_p_0',
+        type=float,
+        default=30,
+        help='Variance threshold of re-evaluation selection'
+    )
+    parser.add_argument(
+        '--duad_num-cluster',
+        type=int,
+        default=20,
+        help='Number of clusters'
+    )
 
     return parser.parse_args()
 
 
-<<<<<<< HEAD
-def store_results(results: dict, params: dict, model_name: str, dataset: str, path: str):
-    output_dir = f'../results/{dataset}'
-    if not os.path.exists(output_dir):
-        os.mkdir(output_dir)
-    with open(output_dir + '/' + f'{model_name}_results.txt', 'a') as f:
-        hdr = "Experiments on {}\n".format(dt.now().strftime("%d/%m/%Y %H:%M:%S"))
-        f.write(hdr)
-        f.write("-".join("" for _ in range(len(hdr))) + "\n")
-        f.write(f'{dataset} ({path.split("/")[-1].split(".")[0]})\n')
-        f.write(", ".join([f"{param_name}={param_val}" for param_name, param_val in params.items()]) + "\n")
-        f.write("\n".join([f"{met_name}: {res}" for met_name, res in results.items()]) + "\n")
-        f.write("-".join("" for _ in range(len(hdr))) + "\n")
-
-
-def store_models(models: List[BaseModel], model_name: str, dataset: str, path: str):
-    output_dir = f'../models/{dataset}/{model_name}/{dt.now().strftime("%d_%m_%Y_%H_%M_%S")}'
-    if not os.path.exists(output_dir):
-        os.makedirs(output_dir)
-
-    print('Saving models')
-    for i, model in enumerate(models):
-        model.save(f"{output_dir}/model_{i}")
-    print('Models saved')
-
-
-def resolve_optimizer(optimizer_str: str):
-    # Defaults to 'Adam'
-    optimizer_factory = optimizer_setup(optim.Adam, lr=args.lr, weight_decay=args.weight_decay)
-    if optimizer_str == 'SGD':
-        optimizer_factory = optimizer_setup(optim.SGD, lr=args.lr, momentum=0.9)
-    return optimizer_factory
-
-
-def resolve_trainer(trainer_str: str, optimizer_factory, **kwargs):
-    model, trainer = None, None
-    device = torch.device('cuda:0' if torch.cuda.is_available() else 'cpu')
-    D = dataset.get_shape()[1]
-    L = kwargs.get("latent_dim", D // 2)
-    reg_covar = kwargs.get("reg_covar", 1e-12)
-    if trainer_str == 'DAGMM' or trainer_str == 'SOM-DAGMM' or trainer_str == 'AE':
-        if dataset.name == 'Arrhythmia' or (dataset.name == 'Thyroid' and trainer_str != 'DAGMM'):
-            enc_layers = [(D, 10, nn.Tanh()), (10, L, None)]
-            dec_layers = [(L, 10, nn.Tanh()), (10, D, None)]
-            gmm_layers = [(L + 2, 10, nn.Tanh()), (None, None, nn.Dropout(0.5)), (10, 2, nn.Softmax(dim=-1))]
-        elif dataset.name == 'Thyroid' and trainer_str == 'DAGMM':
-            enc_layers = [(D, 12, nn.Tanh()), (12, 4, nn.Tanh()), (4, L, None)]
-            dec_layers = [(L, 4, nn.Tanh()), (4, 12, nn.Tanh()), (12, D, None)]
-            gmm_layers = [(L + 2, 10, nn.Tanh()), (None, None, nn.Dropout(0.5)), (10, 2, nn.Softmax(dim=-1))]
-        else:
-            enc_layers = [(D, 60, nn.Tanh()), (60, 30, nn.Tanh()), (30, 10, nn.Tanh()), (10, L, None)]
-            dec_layers = [(L, 10, nn.Tanh()), (10, 30, nn.Tanh()), (30, 60, nn.Tanh()), (60, D, None)]
-            gmm_layers = [(L + 2, 10, nn.Tanh()), (None, None, nn.Dropout(0.5)), (10, 4, nn.Softmax(dim=-1))]
-
-        if trainer_str == 'DAGMM':
-            model = DAGMM(D, ae_layers=(enc_layers, dec_layers), gmm_layers=gmm_layers, reg_covar=reg_covar)
-            trainer = DAGMMTrainTestManager(
-                model=model, dm=dm, optimizer_factory=optimizer_factory,
-            )
-        elif trainer_str == 'AE':
-            model = AE(enc_layers, dec_layers)
-            trainer = AETrainer(
-                model=model, dm=dm, optimizer_factory=optimizer_factory
-            )
-        else:
-            gmm_input = kwargs.get('n_som', 1) * 2 + kwargs.get('latent_dim', 1) + 2
-            if dataset.name == 'Arrhythmia':
-                gmm_layers = [(gmm_input, 10, nn.Tanh()), (None, None, nn.Dropout(0.5)), (10, 2, nn.Softmax(dim=-1))]
-            else:
-                gmm_layers = [(gmm_input, 10, nn.Tanh()), (None, None, nn.Dropout(0.5)), (10, 4, nn.Softmax(dim=-1))]
-
-            dagmm = DAGMM(
-                dataset.get_shape()[1],
-                ae_layers=(enc_layers, dec_layers),
-                gmm_layers=gmm_layers, reg_covar=reg_covar
-            )
-            # TODO
-            # set these values according to the used dataset
-            grid_length = int(np.sqrt(5 * np.sqrt(len(dataset)))) // 2
-            grid_length = 32 if grid_length > 32 else grid_length
-            som_args = {
-                "x": grid_length,
-                "y": grid_length,
-                "lr": 0.6,
-                "neighborhood_function": "bubble",
-                'n_epoch': 8000,
-                'n_som': kwargs.get('n_som')
-            }
-            model = SOMDAGMM(dataset.get_shape()[1], dagmm, som_args=som_args)
-            trainer = SOMDAGMMTrainer(
-                model=model, dm=dm, optimizer_factory=optimizer_factory
-            )
-            som_train_data = dataset.split_train_test()[0]
-            data = [som_train_data[i][0] for i in range(len(som_train_data))]
-            trainer.train_som(data)
-    elif trainer_str == 'MemAE':
-        print(f'training on {device}')
-        if dataset.name == 'Arrhythmia':
-            enc_layers = [
-                nn.Linear(D, 10), nn.Tanh(),
-                nn.Linear(10, L)
-            ]
-            dec_layers = [
-                nn.Linear(L, 10), nn.Tanh(),
-                nn.Linear(10, D)
-            ]
-        elif dataset.name == 'Thyroid':
-            enc_layers = [(D, 12, nn.Tanh()), (12, 4, nn.Tanh()), (4, L, None)]
-            dec_layers = [(L, 4, nn.Tanh()), (4, 12, nn.Tanh()), (12, D, None)]
-        else:
-            enc_layers = [
-                nn.Linear(D, 60), nn.Tanh(),
-                nn.Linear(60, 30), nn.Tanh(),
-                nn.Linear(30, 10), nn.Tanh(),
-                nn.Linear(10, L)
-            ]
-            dec_layers = [
-                nn.Linear(L, 10), nn.Tanh(),
-                nn.Linear(10, 30), nn.Tanh(),
-                nn.Linear(30, 60), nn.Tanh(),
-                nn.Linear(60, D)
-            ]
-        model = MemAE(
-            kwargs.get('mem_dim'), enc_layers, dec_layers, kwargs.get('shrink_thres'), device
-        ).to(device)
-        trainer = MemAETrainer(
-            model=model, dm=dm, optimizer_factory=optimizer_factory, device=device
-        )
-    elif trainer_str == "DUAD":
-        model = DUAD(D, 10)
-        trainer = DUADTrainer(model=model, dm=dm, optimizer_factory=optimizer_factory, device=device,
-                              p=kwargs.get('p_s'), p_0=kwargs.get('p_0'), r=kwargs.get('r'),
-                              num_cluster=kwargs.get('num_cluster'))
-    elif trainer_str == 'ALAD':
-        # bsize = kwargs.get('batch_size', None)
-        lr = kwargs.get('learning_rate', None)
-        assert batch_size and lr
-        model = ALAD(D, L, device=device).to(device)
-        trainer = ALADTrainer(
-            model=model,
-            dm=dm,
-            device=device,
-            learning_rate=lr,
-            L=L
-        )
-    elif trainer_str == 'DeepSVDD':
-        model = DeepSVDD(D)
-        trainer = DeepSVDDTrainer(
-            model,
-            optimizer_factory=optimizer_factory,
-            dm=dm,
-            R=kwargs.get('R'),
-            c=kwargs.get('c'),
-            device=device
-        )
-
-    elif trainer_str == 'DSEBM':
-        # bsize = kwargs.get('batch_size', None)
-        lr = kwargs.get('learning_rate', None)
-
-        assert batch_size and lr
-        model = DSEBM(D, dataset=dataset.name).to(device)
-        trainer = DSEBMTrainer(
-            model=model,
-            dm=dm,
-            device=device,
-            batch=batch_size, dim=D, learning_rate=lr,
-        )
-    elif trainer_str == 'NeurTraAD':
-        # bsize = kwargs.get('batch_size', None)
-        lr = kwargs.get('learning_rate', None)
-        weight_decay = kwargs.get('weight_decay', None)
-        trans_type = kwargs.get('trans_type', 'res')
-
-        assert batch_size and lr
-
-        # Load a pretrained model in case it should be used
-
-        model = NeuTraAD(D, device=device, temperature=0.1, dataset=dataset.name, trans_type=trans_type).to(device)
-        trainer = NeuTraADTrainer(
-            model=model,
-            dm=dm,
-            device=device,
-            optimizer_factory=optimizer_factory,
-            L=L, learning_rate=lr,
-            weight_decay=weight_decay
-        )
-
-    return model, trainer
-
-
-if __name__ == "__main__":
-    args = argument_parser()
-
-    val_set = args.validation
-    lambda_1 = args.lambda_energy
-    lambda_2 = args.lambda_p
-    L = args.latent_dim
-    n_runs = args.n_runs
-
-    n_som = args.n_som
-    p_s = args.p_s
-    p_0 = args.p_0
-    r = args.r
-    num_cluster = args.num_cluster
-
-    # set seed
-    torch.manual_seed(args.seed)
-
-    # Dynamically load the Dataset instance
-    clsname = globals()[f'{args.dataset}Dataset']
-    dataset = clsname(args.dataset_path, args.pct)
-    batch_size = len(dataset) if args.batch_size < 0 else args.batch_size
-
-    # split data in train and test sets
-    # we train only on the majority class
-
-    train_set, test_set = dataset.one_class_split_train_test_inject(test_perc=0.50, inject_perc=args.rho)
-    dm = DataManager(train_set, test_set, batch_size=batch_size, validation=0)
-
-    # safely create save path
-    check_dir(args.save_path)
-
-    # For models based on sklearn like APIs
-    if args.model in SKLEARN_MODEL:
-        X_train, _ = get_X_from_loader(dm.get_train_set())
-        X_test, y_test = get_X_from_loader(dm.get_test_set())
-        print(f'Starting training: {args.model}')
-
-        all_results = defaultdict(list)
-        for r in range(n_runs):
-            print(f"Run number {r}/{n_runs}")
-
-            # Create the model with the appropriate parameters.
-            if args.model == 'RECFOREST':
-                model = RecForest(n_jobs=-1, random_state=-1)
-            elif args.model == 'OC-SVM':
-                print(f"Using nu = {args.nu}.")
-                model = OneClassSVM(kernel='rbf', gamma='scale', shrinking=False, verbose=True, nu=args.nu)
-            else:
-                print(f"'{args.model}' is not a supported sklearn model.")
-                exit(1)
-
-            model.fit(X_train)
-            print('Finished learning process')
-
-            anomaly_score_train = []
-            anomaly_score_test = []
-
-            # prediction for the training set
-            for i, X_i in enumerate(dm.get_train_set(), 0):
-                # OC-SVM predicts -1 for outliers (and 1 for inliers), however we want outliers to be 1.
-                # So we negate the predictions.
-                if args.model == 'OC-SVM':
-                    anomaly_score_train.append(-model.predict(X_i[0].numpy()))
-                else:
-                    anomaly_score_train.append(model.predict(X_i[0].numpy()))
-            anomaly_score_train = np.concatenate(anomaly_score_train)
-
-            # prediction for the test set
-            y_test = []
-            for i, X_i in enumerate(dm.get_test_set(), 0):
-                # OC-SVM predicts -1 for outliers (and 1 for inliers), however we want outliers to be 1.
-                # So we negate the predictions.
-                if args.model == 'OC-SVM':
-                    anomaly_score_test.append(-model.predict(X_i[0].numpy()))
-                else:
-                    anomaly_score_test.append(model.predict(X_i[0].numpy()))
-                y_test.append(X_i[1].numpy())
-
-            anomaly_score_test = np.concatenate(anomaly_score_test)
-            y_test = np.concatenate(y_test)
-
-            anomaly_score = np.concatenate([anomaly_score_train, anomaly_score_test])
-            # dump metrics with different thresholds
-            score_recall_precision(anomaly_score, anomaly_score_test, y_test)
-            results = score_recall_precision_w_thresold(anomaly_score, anomaly_score_test, y_test, pos_label=1,
-                                                        threshold=args.p_threshold)
-            for k, v in results.items():
-                all_results[k].append(v)
-
-        params = dict({"BatchSize": batch_size, "Epochs": args.num_epochs, "rho": args.rho,
-                       'threshold': args.p_threshold})
-
-        print('Averaging results')
-        final_results = average_results(all_results)
-        store_results(final_results, params, args.model, args.dataset, args.dataset_path)
-    else:
-
-        optimizer = resolve_optimizer(args.optimizer)
-
-    model, model_trainer = resolve_trainer(
-        args.model, optimizer, latent_dim=L, mem_dim=args.mem_dim, shrink_thres=args.shrink_thres,
-        n_som=n_som,
-        r=r,
-        p_s=p_s,
-        p_0=p_0,
-        num_cluster=num_cluster,
-        reg_covar=args.reg_covar,
-        learning_rate=args.lr,
-        weight_decay=args.weight_decay,
-        trans_type=args.trans_type
-    )
-
-    if model and model_trainer:
-        # Training and evaluation on different runs
-        all_results = defaultdict(list)
-        all_models = []
-        thresh = 1. - dm.anomaly_ratio
-
-        if args.test_mode:
-            device = torch.device('cuda:0' if torch.cuda.is_available() else 'cpu')
-            for model_file_name in os.listdir(args.model_path):
-                model = BaseModel.load(f"{args.model_path}/{model_file_name}")
-                model = model.to(device)
-                model_trainer.model = model
-                print('Evaluating the model on test set')
-                # We test with the minority samples as the positive class
-                results, test_z, test_label, energy = model_trainer.evaluate_on_test_set(energy_threshold=thresh)
-                for k, v in results.items():
-                    all_results[k].append(v)
-        else:
-            for r in range(n_runs):
-
-                print(f"Run number {r}/{n_runs}")
-                metrics = model_trainer.train(args.num_epochs)
-                print('Finished learning process')
-                print('Evaluating model on test set')
-                # We test with the minority samples as the positive class
-                results, test_z, test_label, energy = model_trainer.evaluate_on_test_set(
-                    energy_threshold=args.p_threshold)
-                for k, v in results.items():
-                    all_results[k].append(v)
-                all_models.append(deepcopy(model))
-                model.reset()
-        # torch.manual_seed(args.seed)
-        # for r in range(n_runs):
-        #     # seed = np.random.randint(40, 60)
-        #     # torch.manual_seed(args.seed)
-        #     model, model_trainer = resolve_trainer(
-        #         args.model, optimizer, latent_dim=L, mem_dim=args.mem_dim, shrink_thres=args.shrink_thres,
-        #         n_som=n_som,
-        #         r=args.r,
-        #         p_s=p_s,
-        #         p_0=p_0,
-        #         num_cluster=num_cluster,
-        #         reg_covar=args.reg_covar,
-        #         learning_rate=args.lr,
-        #         weight_decay=args.weight_decay,
-        #         trans_type=args.trans_type
-        #     )
-        #
-        #     print(f"Run number {r}/{n_runs}")
-        #     metrics = model_trainer.train(args.num_epochs)
-        #     print('Finished learning process')
-        #     print('Evaluating model on test set')
-        #     # We test with the minority samples as the positive class
-        #     results, test_z, test_label, energy = model_trainer.evaluate_on_test_set(
-        #         energy_threshold=thresh)
-        #         for k, v in results.items():
-        #             all_results[k].append(v)
-        #         all_models.append(deepcopy(model))
-        #         model.reset()
-
-        # Calculate Means and Stds of metrics
-        print('Averaging results')
-        final_results = average_results(all_results)
-
-        params = dict({"BatchSize": batch_size, "Epochs": args.num_epochs, "rho": args.rho,
-                       'threshold': args.p_threshold}, **model.get_params())
-        # Store the average of results
-        store_results(final_results, params, args.model, args.dataset, args.dataset_path)
-
-        # Persist models
-        if not args.test_mode:
-            store_models(all_models, args.model, args.dataset, args.dataset_path)
-
-        if args.vizualization and args.model in vizualizable_models:
-            plot_3D_latent(test_z, test_label)
-            plot_energy_percentile(energy)
-        # else:
-        #     print(f'Error: Could not train {args.dataset} on model {args.model}')
-=======
 if __name__ == "__main__":
     args = argument_parser()
 
@@ -609,8 +153,16 @@
         n_runs=args.n_runs,
         n_epochs=args.n_epochs,
         learning_rate=args.lr,
+        weight_decay=args.weight_decay,
         results_path=args.results_path,
         models_path=args.model_path,
-        test_mode=args.test_mode
-    )
->>>>>>> 67f9b584
+        test_mode=args.test_mode,
+        seed=args.seed,
+
+        duad_r=args.duad_r,
+        duad_p_s=args.duad_p_s,
+        duad_p_0=args.duad_p_0,
+        duad_num_cluster=args.duad_num_cluster,
+
+        ae_latent_dim=args.latent_dim
+    )