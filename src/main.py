#!/usr/bin/env python
# -*- coding:utf-8 -*-

"""
University of Sherbrooke
PhD Project
Authors: D'Jeff Kanda
"""

import argparse
import torch.optim as optim
from datamanager.NSLKDDDataset import NSLKDDDataset
from utils.utils import check_dir, optimizer_setup
from src.model.DAGMM import DAGMM
from datamanager.KDD10Dataset import KDD10Dataset
from datamanager.DataManager import DataManager
from trainer.DAGMMTrainTestManager import DAGMMTrainTestManager
from viz.viz import plot_3D_latent, plot_energy_percentile


def argument_parser():
    """
        A parser to allow user to easily experiment different models along with datasets and differents parameters
    """
    parser = argparse.ArgumentParser(usage='\n python3 main.py [model] [dataset] [hyper_parameters]'
                                           '\n python3 main.py --model AE [hyper_parameters]'
                                           '\n python3 main.py --model AE --predict',
                                     description="Description...."
                                     )
    parser.add_argument('--model', type=str, default="DAGMM",
                        choices=["AE", "DAGMM", "MLAD"])
    parser.add_argument('--dataset', type=str, default="nslkdd", choices=["kdd", "nslkdd", "hsherbrooke"])
    parser.add_argument('--dataset-path', type=str)
    parser.add_argument('--batch_size', type=int, default=1024,
                        help='The size of the training batch')
    parser.add_argument('--optimizer', type=str, default="Adam", choices=["Adam", "SGD", "RMSProp"],
                        help="The optimizer to use for training the model")
    parser.add_argument('--num-epochs', type=int, default=200,
                        help='The number of epochs')
    parser.add_argument('--validation', type=float, default=0.1,
                        help='Percentage of training data to use for validation')
    parser.add_argument('--lr', type=float, default=0.0001,
                        help='Learning rate')
    parser.add_argument('--p-threshold', type=float, default=80,
                        help='percentile threshold for the energy ')
    parser.add_argument('--lambda-energy', type=float, default=0.1,
                        help='loss energy factor')
    parser.add_argument('--lambda-p', type=float, default=0.005,
                        help='loss related to the inverse of diagonal element of the covariance matrix ')
    parser.add_argument('--save_path', type=str, default="./", help='The path where the output will be stored,'
                                                                    'model weights as well as the figures of '
                                                                    'experiments')
    parser.add_argument('--dataset-path', type=str, default='',
                        help='Path to selected dataset (must be a CSV friendly-format. Leave empty to download')

    return parser.parse_args()


if __name__ == "__main__":
    args = argument_parser()

    batch_size = args.batch_size
    num_epochs = args.num_epochs
    val_set = args.validation
    learning_rate = args.lr
    lambda_1 = args.lambda_energy
    lambda_2 = args.lambda_p
    p_threshold = args.p_threshold
    dataset_path = args.dataset_path

    # Loading the data
    if args.dataset == 'kdd':
<<<<<<< HEAD
        dataset = KDD10Dataset(args.dataset_path)
    elif args.dataset == 'nslkdd':
        dataset = NSLKDDDataset(args.dataset_path)
=======
        dataset = KDDDataset(path=dataset_path)
    elif args.dataset == 'nslkdd':
        dataset = NSLKDDDataset(path=dataset_path)
>>>>>>> 6a95c6f0
    else:
        raise Exception("This dataset is not available for experiment at present")

    # split data in train and test sets
    train_set, test_set = dataset.one_class_split_train_test(test_perc=0.5, label=0)
    # test_set = NSLKDDDataset(path='../data/NSL-KDD/KDDTest.txt')
    dm = DataManager(train_set, test_set, batch_size=batch_size, validation=1e-6)

    # safely create save path
    check_dir(args.save_path)

    if args.optimizer == 'SGD':
        optimizer_factory = optimizer_setup(optim.SGD, lr=learning_rate, momentum=0.9)
    elif args.optimizer == 'Adam':
        optimizer_factory = optimizer_setup(optim.Adam, lr=learning_rate)

    model = DAGMM(
        dataset.get_shape()[1]
    )

    model_trainer = DAGMMTrainTestManager(
        model=model, dm=dm, optimizer_factory=optimizer_factory,
    )

    metrics = model_trainer.train(num_epochs)
    _, _, _, _, test_z, test_label, energy = model_trainer.evaluate_on_test_set(p_threshold)

    plot_3D_latent(test_z, test_label)
    plot_energy_percentile(energy)<|MERGE_RESOLUTION|>--- conflicted
+++ resolved
@@ -70,15 +70,9 @@
 
     # Loading the data
     if args.dataset == 'kdd':
-<<<<<<< HEAD
         dataset = KDD10Dataset(args.dataset_path)
     elif args.dataset == 'nslkdd':
         dataset = NSLKDDDataset(args.dataset_path)
-=======
-        dataset = KDDDataset(path=dataset_path)
-    elif args.dataset == 'nslkdd':
-        dataset = NSLKDDDataset(path=dataset_path)
->>>>>>> 6a95c6f0
     else:
         raise Exception("This dataset is not available for experiment at present")
 
