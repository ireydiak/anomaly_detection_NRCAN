from .AbstractDataset import AbstractDataset

NPZ_FILENAME = 'kdd10_train.npz'
BASE_PATH = '../data'


class KDD10Dataset(AbstractDataset):
    """
    This class is used to load KDD Cup 10% dataset as a pytorch Dataset
    """
    name = 'KDD10'

<<<<<<< HEAD
    def __init__(self, path='../data/kdd10_train', pct=1.0):
        self.path = path

        # load data
        if os.path.exists(path) and path.endswith('.npz'):
            X = np.load(path)['kdd']
        else:
            df = self._import_data()
            X = self.preprocess(df)

        # Keep `pct` percent of the original data
        # Extract labels and features in two separate arrays
        if pct < 1.0:
            np.random.shuffle(X)
            self.X = X[0: int(len(X) * pct), :-1]
            self.y = X[0: int(len(X) * pct), -1]
        else:
            self.X = X[:, :-1]
            self.y = X[:, -1]
        self.n = len(self.X)

    def _import_data(self):
        url_base = "https://archive.ics.uci.edu/ml/machine-learning-databases/kddcup99-mld"
        url_data = f"{url_base}/kddcup.data_10_percent.gz"
        url_info = f"{url_base}/kddcup.names"
        df_info = pd.read_csv(url_info, sep=":", skiprows=1, index_col=False, names=["colname", "type"])
        colnames = df_info.colname.values
        coltypes = np.where(df_info["type"].str.contains("continuous"), "float", "str")
        colnames = np.append(colnames, ["label"])
        coltypes = np.append(coltypes, ["str"])
        return pd.read_csv(url_data, names=colnames, index_col=False, dtype=dict(zip(colnames, coltypes)))

    def preprocess(self, df: pd.DataFrame):
        # Column "num_outbound_cmds" was not expressively dropped in the original paper.
        # However it contains only one distinct value (0.0). Hence it is an uninformative variable.
        # Dropping it also makes out feature space match the one of the paper.
        df = df.drop("num_outbound_cmds", axis=1)

        # One-hot encode the seven categorical attributes (except labels)
        # Assumes dtypes were previously assigned
        one_hot = pd.get_dummies(df.iloc[:, :-1])
        assert one_hot.shape[1] == 120

        # min-max scaling
        scaler = MinMaxScaler()
        cols = one_hot.select_dtypes("float").columns
        one_hot[cols] = scaler.fit_transform(one_hot[cols].values.astype(np.float64))

        # Extract and simplify labels (normal data is 1, attacks are labelled as 0)
        y = np.where(df.label == "normal.", 1, 0)

        X = np.concatenate(
            (one_hot.values, y.reshape(-1, 1)),
            axis=1
        )

        return X

    def __len__(self):
        return len(self.X)

    def __getitem__(self, index) -> T_co:
        return self.X[index], self.y[index]

    def get_data_index_by_label(self, label):
        indices = np.array([i for i in range(self.n)])
        return indices[self.y == label]

    def split_train_test(self, test_perc=.2, seed=0):
        # torch.manual_seed(seed)
        num_test_sample = int(self.n * test_perc)
        shuffled_idx = torch.randperm(self.n).long()
        train_set = Subset(self, shuffled_idx[num_test_sample:])
        test_set = Subset(self, shuffled_idx[:num_test_sample])

        stat = {'l1': (self.y[shuffled_idx[num_test_sample:]] == 1).sum() / (self.n - num_test_sample),
                'l0': (self.y[shuffled_idx[num_test_sample:]] == 0).sum() / (self.n - num_test_sample)}

        print(f'Percentage of label 0:{stat["l0"]}'
              f'\nPercentage of label 1:{stat["l1"]}')
        return train_set, test_set

    def one_class_split_train_test(self, test_perc=.2, label=0, seed=None):
        if seed:
            torch.manual_seed(seed)
        label_data_index = self.get_data_index_by_label(label=label)
        num_test_sample = int(len(label_data_index) * test_perc)
        shuffled_idx = torch.randperm(len(label_data_index)).long()
        train_set = Subset(self, label_data_index[shuffled_idx[num_test_sample:]])

        remaining_index = np.concatenate(
            [label_data_index[shuffled_idx[:num_test_sample]],
             self.get_data_index_by_label(label=0 if label == 1 else 1)]
        )

        print(f'Size of data with label ={label} :', len(label_data_index) / self.n)

        test_set = Subset(self, remaining_index)

        return train_set, test_set

    def one_class_split_train_test_inject(self, test_perc=.2, label=0, inject_perc=0.0, seed=None):
        if seed:
            torch.manual_seed(seed)

        # all_indices = torch.arange(self.n).long()
        all_indices = torch.ones(self.n)
        label_data_index = self.get_data_index_by_label(label=label)
        num_test_sample = int(len(label_data_index) * test_perc)
        shuffled_idx = torch.randperm(len(label_data_index)).long()
        label_selected_indices = label_data_index[shuffled_idx[num_test_sample:]]

        label_inv_data_index = self.get_data_index_by_label(label=1 - label)
        num_data_to_inject = int(len(label_data_index) * (1 - test_perc) * inject_perc / (1 - inject_perc))
        assert num_data_to_inject < len(label_inv_data_index)

        shuffled_idx = torch.randperm(len(label_inv_data_index)).long()
        label_inv_selected_indices = label_inv_data_index[shuffled_idx[:num_data_to_inject]]

        train_indices = np.concatenate([label_selected_indices, label_inv_selected_indices])
        train_set = Subset(self, train_indices)

        all_indices[train_indices] = 0
        remaining_index = all_indices.nonzero().squeeze()

        print(f'Size of data with label ={label} :', len(label_data_index) / self.n)

        test_set = Subset(self, remaining_index)

        return train_set, test_set

    def get_shape(self):
        return self.X.shape
=======
    def npz_key(self):
        return "kdd"
>>>>>>> 6dee634e
<|MERGE_RESOLUTION|>--- conflicted
+++ resolved
@@ -10,141 +10,5 @@
     """
     name = 'KDD10'
 
-<<<<<<< HEAD
-    def __init__(self, path='../data/kdd10_train', pct=1.0):
-        self.path = path
-
-        # load data
-        if os.path.exists(path) and path.endswith('.npz'):
-            X = np.load(path)['kdd']
-        else:
-            df = self._import_data()
-            X = self.preprocess(df)
-
-        # Keep `pct` percent of the original data
-        # Extract labels and features in two separate arrays
-        if pct < 1.0:
-            np.random.shuffle(X)
-            self.X = X[0: int(len(X) * pct), :-1]
-            self.y = X[0: int(len(X) * pct), -1]
-        else:
-            self.X = X[:, :-1]
-            self.y = X[:, -1]
-        self.n = len(self.X)
-
-    def _import_data(self):
-        url_base = "https://archive.ics.uci.edu/ml/machine-learning-databases/kddcup99-mld"
-        url_data = f"{url_base}/kddcup.data_10_percent.gz"
-        url_info = f"{url_base}/kddcup.names"
-        df_info = pd.read_csv(url_info, sep=":", skiprows=1, index_col=False, names=["colname", "type"])
-        colnames = df_info.colname.values
-        coltypes = np.where(df_info["type"].str.contains("continuous"), "float", "str")
-        colnames = np.append(colnames, ["label"])
-        coltypes = np.append(coltypes, ["str"])
-        return pd.read_csv(url_data, names=colnames, index_col=False, dtype=dict(zip(colnames, coltypes)))
-
-    def preprocess(self, df: pd.DataFrame):
-        # Column "num_outbound_cmds" was not expressively dropped in the original paper.
-        # However it contains only one distinct value (0.0). Hence it is an uninformative variable.
-        # Dropping it also makes out feature space match the one of the paper.
-        df = df.drop("num_outbound_cmds", axis=1)
-
-        # One-hot encode the seven categorical attributes (except labels)
-        # Assumes dtypes were previously assigned
-        one_hot = pd.get_dummies(df.iloc[:, :-1])
-        assert one_hot.shape[1] == 120
-
-        # min-max scaling
-        scaler = MinMaxScaler()
-        cols = one_hot.select_dtypes("float").columns
-        one_hot[cols] = scaler.fit_transform(one_hot[cols].values.astype(np.float64))
-
-        # Extract and simplify labels (normal data is 1, attacks are labelled as 0)
-        y = np.where(df.label == "normal.", 1, 0)
-
-        X = np.concatenate(
-            (one_hot.values, y.reshape(-1, 1)),
-            axis=1
-        )
-
-        return X
-
-    def __len__(self):
-        return len(self.X)
-
-    def __getitem__(self, index) -> T_co:
-        return self.X[index], self.y[index]
-
-    def get_data_index_by_label(self, label):
-        indices = np.array([i for i in range(self.n)])
-        return indices[self.y == label]
-
-    def split_train_test(self, test_perc=.2, seed=0):
-        # torch.manual_seed(seed)
-        num_test_sample = int(self.n * test_perc)
-        shuffled_idx = torch.randperm(self.n).long()
-        train_set = Subset(self, shuffled_idx[num_test_sample:])
-        test_set = Subset(self, shuffled_idx[:num_test_sample])
-
-        stat = {'l1': (self.y[shuffled_idx[num_test_sample:]] == 1).sum() / (self.n - num_test_sample),
-                'l0': (self.y[shuffled_idx[num_test_sample:]] == 0).sum() / (self.n - num_test_sample)}
-
-        print(f'Percentage of label 0:{stat["l0"]}'
-              f'\nPercentage of label 1:{stat["l1"]}')
-        return train_set, test_set
-
-    def one_class_split_train_test(self, test_perc=.2, label=0, seed=None):
-        if seed:
-            torch.manual_seed(seed)
-        label_data_index = self.get_data_index_by_label(label=label)
-        num_test_sample = int(len(label_data_index) * test_perc)
-        shuffled_idx = torch.randperm(len(label_data_index)).long()
-        train_set = Subset(self, label_data_index[shuffled_idx[num_test_sample:]])
-
-        remaining_index = np.concatenate(
-            [label_data_index[shuffled_idx[:num_test_sample]],
-             self.get_data_index_by_label(label=0 if label == 1 else 1)]
-        )
-
-        print(f'Size of data with label ={label} :', len(label_data_index) / self.n)
-
-        test_set = Subset(self, remaining_index)
-
-        return train_set, test_set
-
-    def one_class_split_train_test_inject(self, test_perc=.2, label=0, inject_perc=0.0, seed=None):
-        if seed:
-            torch.manual_seed(seed)
-
-        # all_indices = torch.arange(self.n).long()
-        all_indices = torch.ones(self.n)
-        label_data_index = self.get_data_index_by_label(label=label)
-        num_test_sample = int(len(label_data_index) * test_perc)
-        shuffled_idx = torch.randperm(len(label_data_index)).long()
-        label_selected_indices = label_data_index[shuffled_idx[num_test_sample:]]
-
-        label_inv_data_index = self.get_data_index_by_label(label=1 - label)
-        num_data_to_inject = int(len(label_data_index) * (1 - test_perc) * inject_perc / (1 - inject_perc))
-        assert num_data_to_inject < len(label_inv_data_index)
-
-        shuffled_idx = torch.randperm(len(label_inv_data_index)).long()
-        label_inv_selected_indices = label_inv_data_index[shuffled_idx[:num_data_to_inject]]
-
-        train_indices = np.concatenate([label_selected_indices, label_inv_selected_indices])
-        train_set = Subset(self, train_indices)
-
-        all_indices[train_indices] = 0
-        remaining_index = all_indices.nonzero().squeeze()
-
-        print(f'Size of data with label ={label} :', len(label_data_index) / self.n)
-
-        test_set = Subset(self, remaining_index)
-
-        return train_set, test_set
-
-    def get_shape(self):
-        return self.X.shape
-=======
     def npz_key(self):
-        return "kdd"
->>>>>>> 6dee634e
+        return "kdd"