import numpy as np
import pandas as pd
import scipy.io
import torch
from torch.utils.data import Dataset, Subset, DataLoader
from torch.utils.data.dataset import T_co
from typing import Tuple

from utils.utils import random_split_to_two


class AbstractDataset(Dataset):
    def __init__(self, path: str, normal_size: float = 1.0, seed=None, **kwargs):
        self.name = self.__class__.__name__
<<<<<<< HEAD
        self.labels = np.array([])
        self.seed = seed
=======

        self.labels = None
>>>>>>> fe3d4684
        X = self._load_data(path)

        self.X, self.y, self.anomaly_ratio = self.select_data_subset(pct, X, **kwargs)

        self.n_instances = self.X.shape[0]
        self.in_features = self.X.shape[1]

    def select_data_subset(self, pct, X, **kwargs):
        anomaly_label = kwargs.get('anomaly_label', 1)
        normal_label = kwargs.get('normal_label', 0)
<<<<<<< HEAD

        self.X = X[:, :-1]
        self.y = X[:, -1]
        if self.labels.size == 0:
            self.labels = self.y

        if normal_size < 1.0:
            # Keeps `normal_size` percent of normal labels
=======
        if pct < 1.0:
            # Keeps `pct` percent of the original data while preserving
            # the normal/anomaly ratio
            anomaly_idx = np.where(X[:, -1] == anomaly_label)[0]
>>>>>>> fe3d4684
            normal_idx = np.where(X[:, -1] == normal_label)[0]
            anomaly_idx = np.where(X[:, -1] == anomaly_label)[0]

            if seed:
                np.random.seed(seed)
            np.random.shuffle(normal_idx)

<<<<<<< HEAD
            subsampled_normal_idx = normal_idx[int(len(normal_idx) * normal_size):]
            idx_to_keep = list(subsampled_normal_idx) + list(anomaly_idx)
            self.X = X[idx_to_keep]
            self.y = self.y[idx_to_keep]
            self.labels = self.labels[idx_to_keep]

        self.shape = self.X.shape
        self.anomaly_ratio = (self.y == anomaly_label).sum() / len(self.X)
        self.n_instances = self.X.shape[0]
        self.in_features = self.X.shape[1]
=======
            X = np.concatenate(
                (X[anomaly_idx[:int(len(anomaly_idx) * pct)]],
                 X[normal_idx[:int(len(normal_idx) * pct)]])
            )

            if self.labels:
                self.labels = np.concatenate(
                    (self.labels[anomaly_idx[:int(len(anomaly_idx) * pct)]],
                     self.labels[normal_idx[:int(len(normal_idx) * pct)]])
                )

        return X[:, :-1], X[:, -1], (X[:, -1] == anomaly_label).sum() / len(X)
>>>>>>> fe3d4684

    def __len__(self):
        return len(self.X)

    def __getitem__(self, index) -> T_co:
        return self.X[index], self.y[index], self.labels[index]

    def _load_data(self, path: str):
        if path.endswith(".npz"):
            data = np.load(path)[self.npz_key()]
        elif path.endswith(".npy"):
            data = np.load(path)
        elif path.endswith(".mat"):
            data = scipy.io.loadmat(path)
            data = np.concatenate((data['X'], data['y']), axis=1)
        else:
            raise RuntimeError(f"Could not open {path}. Dataset can only read .npz and .mat files.")
        return data

    def get_data_index_by_label(self, label):
        return np.where(self.y == label)[0]

    def loaders(self,
                test_pct: float = 0.5,
                label: int = 0,
                holdout: float = 0.0,
                contamination_rate: float = 0.0,
                validation_ratio: float = .2,
                batch_size: int = 128,
                num_workers: int = 0,
                seed: int = None,
                drop_last_batch: bool = False) -> (DataLoader, DataLoader, DataLoader):

        train_set, test_set, val_set = self.split_train_test(test_pct=test_pct,
                                                             label=label,
                                                             holdout=holdout,
                                                             contamination_rate=contamination_rate,
                                                             validation_ratio=validation_ratio,
                                                             seed=seed)

        train_ldr = DataLoader(dataset=train_set, batch_size=batch_size, num_workers=num_workers,
                               drop_last=drop_last_batch)

        val_ldr = DataLoader(dataset=val_set, batch_size=batch_size, num_workers=num_workers,
                             drop_last=drop_last_batch)

        test_ldr = DataLoader(dataset=test_set, batch_size=batch_size, num_workers=num_workers,
                              drop_last=drop_last_batch)
        return train_ldr, test_ldr, val_ldr

    def split_train_test(self, test_pct: float = .5,
                         label: int = 0,
                         holdout=0.05,
                         contamination_rate=0.01,
                         validation_ratio: float = .2,
                         seed=None, debug=True) -> Tuple[Subset, Subset, Subset]:
        assert (label == 0 or label == 1)
        assert 1 > holdout  # >=
        assert 0 <= contamination_rate <= 1

        # if seed:
        #     torch.manual_seed(seed)

<<<<<<< HEAD
        # Fetch and shuffle indices of the majority class
        maj_data_idx = np.where(self.y == label)[0]
        shuffled_idx = torch.randperm(len(maj_data_idx)).long()

        # Generate training set
        num_test_sample = int(len(maj_data_idx) * test_pct)
        num_train_sample = int(len(maj_data_idx) * (1. - test_pct))
        train_set = Subset(self, maj_data_idx[shuffled_idx[num_train_sample:]])

        # Generate test set based on the remaining data and the previously filtered out labels
        test_idx = np.concatenate([
            maj_data_idx[shuffled_idx[:num_test_sample]],
            np.where(self.y == int(not label))[0]
=======
        # Fetch and shuffle indices of a single class
        normal_data_idx = np.where(self.y == label)[0]
        shuffled_norm_idx = torch.randperm(len(normal_data_idx)).long()

        # Generate training set indices
        num_norm_test_sample = int(len(normal_data_idx) * test_pct)
        num_norm_train_sample = int(len(normal_data_idx) * (1. - test_pct))
        normal_train_idx = normal_data_idx[shuffled_norm_idx[num_norm_train_sample:]]

        #
        abnormal_data_idx = np.where(self.y == int(not label))[0]
        abnorm_test_idx = abnormal_data_idx

        if debug:
            print(f"Dataset size\nPositive class :{len(abnormal_data_idx)}"
                  f"\nNegative class :{len(normal_data_idx)}\n")

        if holdout > 0:
            # Generate test set by holding out a percentage [holdout] of abnormal data
            # sample for a possible contamination
            shuffled_abnorm_idx = torch.randperm(len(abnormal_data_idx)).long()
            num_abnorm_test_sample = int(len(abnormal_data_idx) * (1 - holdout))
            abnorm_test_idx = abnormal_data_idx[shuffled_abnorm_idx[:num_abnorm_test_sample]]

            if contamination_rate > 0:
                # num_abnorm_to_inject = int(len(shuffled_abnorm_idx[
                #                                num_abnorm_test_sample:]) * contamination_rate)

                num_abnorm_to_inject = int(normal_train_idx.shape[0] * contamination_rate / (1 - contamination_rate))

                assert num_abnorm_to_inject <= len(shuffled_abnorm_idx[num_abnorm_test_sample:])

                normal_train_idx = np.concatenate([
                    abnormal_data_idx[shuffled_abnorm_idx[
                                      num_abnorm_test_sample:
                                      num_abnorm_test_sample + num_abnorm_to_inject]],
                    normal_train_idx
                ])

        # Generate training set with contamination when applicable
        # Split the training set to train and validation
        normal_train_idx, normal_val_idx = random_split_to_two(normal_train_idx, ratio=validation_ratio)

        train_set = Subset(self, normal_train_idx)
        val_set = Subset(self, normal_val_idx)
        if debug:
            print(
                f'Training set\n'
                f'Contamination rate: '
                f'{len(np.where(self.y[normal_train_idx] == int(not label))[0]) / len(normal_train_idx)}\n')

        # Generate test set based on the remaining data and the previously filtered out labels
        remaining_idx = np.concatenate([
            normal_data_idx[shuffled_norm_idx[:num_norm_test_sample]],
            abnorm_test_idx
>>>>>>> fe3d4684
        ])
        test_set = Subset(self, test_idx)

        print(len(self.y), (len(test_set) + len(train_set) + len(val_set)))

        return train_set, test_set, val_set


class ArrhythmiaDataset(AbstractDataset):
    def __init__(self, **kwargs):
        super().__init__(**kwargs)
        self.name = "Arrhythmia"

    def npz_key(self):
        return "arrhythmia"


class IDS2017Dataset(AbstractDataset):
    def __init__(self, features: list = None, **kwargs):
        self.selected_features = features
        super(IDS2017Dataset, self).__init__(**kwargs)

    def _load_data(self, path: str):
        df = pd.read_csv(path)
        if self.selected_features:
            df = df[self.selected_features + ["Label", "Category"]]
        self.columns = list(df.columns)
        labels = df["Category"].to_numpy()
        y = df["Label"].astype(np.int8).to_numpy()
        X = df.drop(["Label", "Category"], axis=1).astype(np.float32).to_numpy()
        self.labels = labels
        assert np.isnan(X).sum() == 0, "detected nan values"
        assert X[X < 0].sum() == 0, "detected negative values"
        return np.concatenate(
            (X, np.expand_dims(y, 1)), axis=1
        )


class IDS2018Dataset(AbstractDataset):

<<<<<<< HEAD
    def __init__(self, features: list = None, **kwargs):
        self.selected_features = features
        super().__init__(**kwargs)
        self.name = "IDS2018"

    def _load_data(self, path: str):
        if path.endswith(".npz"):
            return np.load(path)[self.npz_key()]
        else:
            df = pd.read_csv(path)
            if self.selected_features:
                df = df[self.selected_features + ["Label", "Category"]]
            self.columns = list(df.columns)
            # Select 50% of normal samples
            normal_df = df[df.Label == 0].sample(frac=.5, random_state=self.seed)
            df = pd.concat((
                normal_df, df[df.Label == 1]
            ))
            labels = df["Category"].to_numpy()
            y = df["Label"].astype(np.int8).to_numpy()
            X = df.drop(["Label", "Category"], axis=1).astype(np.float64).to_numpy()
            self.labels = labels
            assert np.isnan(X).sum() == 0, "detected nan values"
            assert X[X < 0].sum() == 0, "detected negative values"
            return np.concatenate(
                (X, np.expand_dims(y, 1)), axis=1
            )
=======
    def __init__(self, **kwargs):
        super(IDS2018Dataset, self).__init__(**kwargs)
        self.name = "IDS2018"

    def _load_data(self, path: str):
        data = np.load(path, allow_pickle=True)
        X = data[self.npz_key()]
        self.labels = data['label']
        return X
>>>>>>> fe3d4684

    def npz_key(self):
        return "ids2018"

    def split_train_test(self, test_pct: float = .5,
                         label: int = 0,
                         holdout=0.05,
                         contamination_rate=0.01,
                         validation_ratio: float = .2,
                         seed=None, debug=True, corruption_label=None) -> Tuple[Subset, Subset, Subset]:
        assert (label == 0 or label == 1)
        assert 1 > holdout  # >=
        assert 0 <= contamination_rate <= 1

        # if seed:
        #     torch.manual_seed(seed)

        # Fetch and shuffle indices of a single class
        normal_data_idx = np.where(self.y == label)[0]
        shuffled_norm_idx = torch.randperm(len(normal_data_idx)).long()

        # Generate training set indices
        num_norm_test_sample = int(len(normal_data_idx) * test_pct)
        num_norm_train_sample = int(len(normal_data_idx) * (1. - test_pct))
        normal_train_idx = normal_data_idx[shuffled_norm_idx[num_norm_train_sample:]]

        #
        abnormal_data_idx = np.where(self.y == int(not label))[0]
        abnorm_test_idx = abnormal_data_idx

        if debug:
            print(f"Dataset size\nPositive class :{len(abnormal_data_idx)}"
                  f"\nNegative class :{len(normal_data_idx)}\n")

        if holdout > 0:
            # Generate test set by holding out a percentage [holdout] of abnormal data
            # sample for a possible contamination
            shuffled_abnorm_idx = torch.randperm(len(abnormal_data_idx)).long()
            num_abnorm_test_sample = int(len(abnormal_data_idx) * (1 - holdout))
            abnorm_test_idx = abnormal_data_idx[shuffled_abnorm_idx[:num_abnorm_test_sample]]

            if contamination_rate > 0:
                # num_abnorm_to_inject = int(len(shuffled_abnorm_idx[
                #                                num_abnorm_test_sample:]) * contamination_rate)
                holdout_ano_idx = abnormal_data_idx[shuffled_abnorm_idx[num_abnorm_test_sample:]]

                # Injection of only specified type of attacks
                if corruption_label:
                    all_labels = np.char.lower(self.labels[holdout_ano_idx].astype('str'))
                    corruption_label = corruption_label.lower()
                    corruption_by_lbl_idx = np.char.startswith(all_labels,
                                                               corruption_label)
                    holdout_ano_idx = holdout_ano_idx[corruption_by_lbl_idx]

                # Calculate the number of abnormal samples to inject
                # according to the contamination rate
                num_abnorm_to_inject = int(normal_train_idx.shape[0] * contamination_rate / (1 - contamination_rate))

                assert num_abnorm_to_inject <= len(holdout_ano_idx)

                normal_train_idx = np.concatenate([
                    holdout_ano_idx[:num_abnorm_to_inject],
                    normal_train_idx
                ])

        # Generate training set with contamination when applicable
        # Split the training set to train and validation
        normal_train_idx, normal_val_idx = random_split_to_two(normal_train_idx, ratio=validation_ratio)

        train_set = Subset(self, normal_train_idx)
        val_set = Subset(self, normal_val_idx)
        if debug:
            print(
                f'Training set\n'
                f'Contamination rate: '
                f'{len(np.where(self.y[normal_train_idx] == int(not label))[0]) / len(normal_train_idx)}\n')

        # Generate test set based on the remaining data and the previously filtered out labels
        remaining_idx = np.concatenate([
            normal_data_idx[shuffled_norm_idx[:num_norm_test_sample]],
            abnorm_test_idx
        ])
        test_set = Subset(self, remaining_idx)

        print(len(self.y), (len(test_set) + len(train_set) + len(val_set)))

        return train_set, test_set, val_set

    def __getitem__(self, index) -> T_co:
        return self.X[index], self.y[index], index, self.labels[index]


class KDD10Dataset(AbstractDataset):
    """
    This class is used to load KDD Cup 10% dataset as a pytorch Dataset
    """

    def __init__(self, **kwargs):
        super().__init__(**kwargs)
        self.name = "KDD10"

    def npz_key(self):
        return "kdd"


class NSLKDDDataset(AbstractDataset):
    """
    This class is used to load NSL-KDD Cup dataset as a pytorch Dataset
    """

    def __init__(self, **kwargs):
        super().__init__(**kwargs)
        self.name = "NSLKDD"

    def npz_key(self):
        return "kdd"


class ThyroidDataset(AbstractDataset):

    def __init__(self, **kwargs):
        super().__init__(**kwargs)
        self.name = "Thyroid"

    def npz_key(self):
        return "thyroid"


class USBIDSDataset(AbstractDataset):

    def __init__(self, **kwargs):
        super().__init__(**kwargs)
        self.name = "USBIDS"

    def npz_key(self):
        return "usbids"


class MalMem2022Dataset(AbstractDataset):

    def __init__(self, **kwargs):
        super(MalMem2022Dataset, self).__init__(**kwargs)
        self.name = "MalMem2022"

    def npz_key(self):
        return "malmem2022"<|MERGE_RESOLUTION|>--- conflicted
+++ resolved
@@ -6,76 +6,46 @@
 from torch.utils.data.dataset import T_co
 from typing import Tuple
 
-from utils.utils import random_split_to_two
+from src.utils.utils import random_split_to_two
 
 
 class AbstractDataset(Dataset):
     def __init__(self, path: str, normal_size: float = 1.0, seed=None, **kwargs):
         self.name = self.__class__.__name__
-<<<<<<< HEAD
         self.labels = np.array([])
         self.seed = seed
-=======
-
-        self.labels = None
->>>>>>> fe3d4684
-        X = self._load_data(path)
-
-        self.X, self.y, self.anomaly_ratio = self.select_data_subset(pct, X, **kwargs)
-
+
+        data = self._load_data(path)
+        if normal_size < 1.:
+            self.X, self.y = self.select_data_subset(normal_size, data, **kwargs)
+        else:
+            self.X = data[:, :-1]
+            self.y = data[:, -1]
+        if self.labels.size == 0:
+            self.labels = self.y
+
+        self.shape = self.X.shape
+        self.anomaly_ratio = (self.y == 1).sum() / len(self.X)
         self.n_instances = self.X.shape[0]
         self.in_features = self.X.shape[1]
 
-    def select_data_subset(self, pct, X, **kwargs):
+    def select_data_subset(self, normal_size, data, **kwargs):
         anomaly_label = kwargs.get('anomaly_label', 1)
         normal_label = kwargs.get('normal_label', 0)
-<<<<<<< HEAD
-
-        self.X = X[:, :-1]
-        self.y = X[:, -1]
-        if self.labels.size == 0:
-            self.labels = self.y
-
-        if normal_size < 1.0:
-            # Keeps `normal_size` percent of normal labels
-=======
-        if pct < 1.0:
-            # Keeps `pct` percent of the original data while preserving
-            # the normal/anomaly ratio
-            anomaly_idx = np.where(X[:, -1] == anomaly_label)[0]
->>>>>>> fe3d4684
-            normal_idx = np.where(X[:, -1] == normal_label)[0]
-            anomaly_idx = np.where(X[:, -1] == anomaly_label)[0]
-
-            if seed:
-                np.random.seed(seed)
-            np.random.shuffle(normal_idx)
-
-<<<<<<< HEAD
-            subsampled_normal_idx = normal_idx[int(len(normal_idx) * normal_size):]
-            idx_to_keep = list(subsampled_normal_idx) + list(anomaly_idx)
-            self.X = X[idx_to_keep]
-            self.y = self.y[idx_to_keep]
-            self.labels = self.labels[idx_to_keep]
-
-        self.shape = self.X.shape
-        self.anomaly_ratio = (self.y == anomaly_label).sum() / len(self.X)
-        self.n_instances = self.X.shape[0]
-        self.in_features = self.X.shape[1]
-=======
-            X = np.concatenate(
-                (X[anomaly_idx[:int(len(anomaly_idx) * pct)]],
-                 X[normal_idx[:int(len(normal_idx) * pct)]])
-            )
-
-            if self.labels:
-                self.labels = np.concatenate(
-                    (self.labels[anomaly_idx[:int(len(anomaly_idx) * pct)]],
-                     self.labels[normal_idx[:int(len(normal_idx) * pct)]])
-                )
-
-        return X[:, :-1], X[:, -1], (X[:, -1] == anomaly_label).sum() / len(X)
->>>>>>> fe3d4684
+
+        # Keeps `normal_size` percent of normal labels
+        normal_idx = np.where(data[:, -1] == normal_label)[0]
+        anomaly_idx = np.where(data[:, -1] == anomaly_label)[0]
+
+        if self.seed:
+            np.random.seed(self.seed)
+        np.random.shuffle(normal_idx)
+
+        subsampled_normal_idx = normal_idx[int(len(normal_idx) * normal_size):]
+        idx_to_keep = list(subsampled_normal_idx) + list(anomaly_idx)
+        X = data[idx_to_keep]
+
+        return X[:, :-1], X[:, -1]
 
     def __len__(self):
         return len(self.X)
@@ -126,62 +96,53 @@
                               drop_last=drop_last_batch)
         return train_ldr, test_ldr, val_ldr
 
-    def split_train_test(self, test_pct: float = .5,
+    def split_train_test(self,
+                         test_pct: float = .5,
                          label: int = 0,
                          holdout=0.05,
-                         contamination_rate=0.01,
-                         validation_ratio: float = .2,
-                         seed=None, debug=True) -> Tuple[Subset, Subset, Subset]:
+                         contamination_rate=0.,
+                         validation_ratio: float = 0.,
+                         seed=None,
+                         debug=True) -> Tuple[Subset, Subset, Subset]:
         assert (label == 0 or label == 1)
-        assert 1 > holdout  # >=
+        assert 1 > holdout
         assert 0 <= contamination_rate <= 1
 
-        # if seed:
-        #     torch.manual_seed(seed)
-
-<<<<<<< HEAD
+        if seed:
+            torch.manual_seed(seed)
+
         # Fetch and shuffle indices of the majority class
         maj_data_idx = np.where(self.y == label)[0]
         shuffled_idx = torch.randperm(len(maj_data_idx)).long()
 
         # Generate training set
         num_test_sample = int(len(maj_data_idx) * test_pct)
-        num_train_sample = int(len(maj_data_idx) * (1. - test_pct))
-        train_set = Subset(self, maj_data_idx[shuffled_idx[num_train_sample:]])
 
         # Generate test set based on the remaining data and the previously filtered out labels
         test_idx = np.concatenate([
             maj_data_idx[shuffled_idx[:num_test_sample]],
             np.where(self.y == int(not label))[0]
-=======
+        ])
         # Fetch and shuffle indices of a single class
         normal_data_idx = np.where(self.y == label)[0]
         shuffled_norm_idx = torch.randperm(len(normal_data_idx)).long()
 
         # Generate training set indices
-        num_norm_test_sample = int(len(normal_data_idx) * test_pct)
         num_norm_train_sample = int(len(normal_data_idx) * (1. - test_pct))
         normal_train_idx = normal_data_idx[shuffled_norm_idx[num_norm_train_sample:]]
-
-        #
         abnormal_data_idx = np.where(self.y == int(not label))[0]
-        abnorm_test_idx = abnormal_data_idx
 
         if debug:
-            print(f"Dataset size\nPositive class :{len(abnormal_data_idx)}"
-                  f"\nNegative class :{len(normal_data_idx)}\n")
+            print(f"Dataset size\nPositive class: {len(abnormal_data_idx)}"
+                  f"\nNegative class: {len(normal_data_idx)}\n")
 
         if holdout > 0:
             # Generate test set by holding out a percentage [holdout] of abnormal data
             # sample for a possible contamination
             shuffled_abnorm_idx = torch.randperm(len(abnormal_data_idx)).long()
             num_abnorm_test_sample = int(len(abnormal_data_idx) * (1 - holdout))
-            abnorm_test_idx = abnormal_data_idx[shuffled_abnorm_idx[:num_abnorm_test_sample]]
 
             if contamination_rate > 0:
-                # num_abnorm_to_inject = int(len(shuffled_abnorm_idx[
-                #                                num_abnorm_test_sample:]) * contamination_rate)
-
                 num_abnorm_to_inject = int(normal_train_idx.shape[0] * contamination_rate / (1 - contamination_rate))
 
                 assert num_abnorm_to_inject <= len(shuffled_abnorm_idx[num_abnorm_test_sample:])
@@ -205,15 +166,7 @@
                 f'Contamination rate: '
                 f'{len(np.where(self.y[normal_train_idx] == int(not label))[0]) / len(normal_train_idx)}\n')
 
-        # Generate test set based on the remaining data and the previously filtered out labels
-        remaining_idx = np.concatenate([
-            normal_data_idx[shuffled_norm_idx[:num_norm_test_sample]],
-            abnorm_test_idx
->>>>>>> fe3d4684
-        ])
         test_set = Subset(self, test_idx)
-
-        print(len(self.y), (len(test_set) + len(train_set) + len(val_set)))
 
         return train_set, test_set, val_set
 
@@ -250,7 +203,6 @@
 
 class IDS2018Dataset(AbstractDataset):
 
-<<<<<<< HEAD
     def __init__(self, features: list = None, **kwargs):
         self.selected_features = features
         super().__init__(**kwargs)
@@ -278,46 +230,37 @@
             return np.concatenate(
                 (X, np.expand_dims(y, 1)), axis=1
             )
-=======
-    def __init__(self, **kwargs):
-        super(IDS2018Dataset, self).__init__(**kwargs)
-        self.name = "IDS2018"
-
-    def _load_data(self, path: str):
-        data = np.load(path, allow_pickle=True)
-        X = data[self.npz_key()]
-        self.labels = data['label']
-        return X
->>>>>>> fe3d4684
 
     def npz_key(self):
         return "ids2018"
 
-    def split_train_test(self, test_pct: float = .5,
+    def split_train_test(self,
+                         test_pct: float = .5,
                          label: int = 0,
-                         holdout=0.05,
-                         contamination_rate=0.01,
-                         validation_ratio: float = .2,
-                         seed=None, debug=True, corruption_label=None) -> Tuple[Subset, Subset, Subset]:
+                         holdout: float = 0.,
+                         contamination_rate: float = 0.,
+                         validation_ratio: float = 0.,
+                         seed=None,
+                         debug=True,
+                         corruption_label=None) -> Tuple[Subset, Subset, Subset]:
         assert (label == 0 or label == 1)
-        assert 1 > holdout  # >=
+        assert 0 <= holdout <= 1, "`holdout` should be inclusively between 0 and 1"
         assert 0 <= contamination_rate <= 1
 
-        # if seed:
-        #     torch.manual_seed(seed)
+        if seed:
+            torch.manual_seed(seed)
 
         # Fetch and shuffle indices of a single class
         normal_data_idx = np.where(self.y == label)[0]
         shuffled_norm_idx = torch.randperm(len(normal_data_idx)).long()
+        val_set = Subset(self, [])
 
         # Generate training set indices
         num_norm_test_sample = int(len(normal_data_idx) * test_pct)
         num_norm_train_sample = int(len(normal_data_idx) * (1. - test_pct))
         normal_train_idx = normal_data_idx[shuffled_norm_idx[num_norm_train_sample:]]
 
-        #
         abnormal_data_idx = np.where(self.y == int(not label))[0]
-        abnorm_test_idx = abnormal_data_idx
 
         if debug:
             print(f"Dataset size\nPositive class :{len(abnormal_data_idx)}"
@@ -331,8 +274,6 @@
             abnorm_test_idx = abnormal_data_idx[shuffled_abnorm_idx[:num_abnorm_test_sample]]
 
             if contamination_rate > 0:
-                # num_abnorm_to_inject = int(len(shuffled_abnorm_idx[
-                #                                num_abnorm_test_sample:]) * contamination_rate)
                 holdout_ano_idx = abnormal_data_idx[shuffled_abnorm_idx[num_abnorm_test_sample:]]
 
                 # Injection of only specified type of attacks
@@ -354,12 +295,13 @@
                     normal_train_idx
                 ])
 
-        # Generate training set with contamination when applicable
-        # Split the training set to train and validation
-        normal_train_idx, normal_val_idx = random_split_to_two(normal_train_idx, ratio=validation_ratio)
+        if validation_ratio > 0.:
+            # Generate training set with contamination when applicable
+            # Split the training set to train and validation
+            normal_train_idx, normal_val_idx = random_split_to_two(normal_train_idx, ratio=validation_ratio)
+            val_set = Subset(self, normal_val_idx)
 
         train_set = Subset(self, normal_train_idx)
-        val_set = Subset(self, normal_val_idx)
         if debug:
             print(
                 f'Training set\n'
@@ -373,8 +315,6 @@
         ])
         test_set = Subset(self, remaining_idx)
 
-        print(len(self.y), (len(test_set) + len(train_set) + len(val_set)))
-
         return train_set, test_set, val_set
 
     def __getitem__(self, index) -> T_co:
