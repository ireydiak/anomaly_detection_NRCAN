--- conflicted
+++ resolved
@@ -5,75 +5,5 @@
 
     name = 'IDS2018'
 
-<<<<<<< HEAD
-    def __init__(self, path: str, pct: float=1.0):
-        if path.endswith(".npz"):
-            X = np.load(path)["ids2018"]
-            # Majority class must be labelled as 0
-            # If the ratio of ones is greather than 0.5, we need to invert the labels
-            if np.sum(X[:, -1]) / len(X) > .50 :
-                X[:, -1] = (~X[:, -1].astype(np.bool))
-        else:
-            raise RuntimeError(f"Could not open {path}. IDS2018Dataset can only read .npz files.")
-
-        # Keep `pct` percent of the original data
-        # Extract labels and features in two separate arrays
-        if pct < 1.0:
-            np.random.shuffle(X)
-            self.X = X[0: int(len(X) * pct), :-1]
-            self.y = X[0: int(len(X) * pct), -1]
-        else:
-            self.X = X[:, :-1]
-            self.y = X[:, -1].astype(np.uint8)
-        
-        self.N = len(self.X)
-
-    def __len__(self):
-        return len(self.X)
-
-    def __getitem__(self, index) -> T_co:
-        return self.X[index], self.y[index]
-    
-    def get_shape(self):
-        return self.X.shape
- 
-    def get_data_index_by_label(self, label):
-        return np.where(self.y == label)[0]
-
-    def split_train_test(self, test_perc=.2, seed=0):
-        # torch.manual_seed(seed)
-        num_test_sample = int(self.n * test_perc)
-        shuffled_idx = torch.randperm(self.n).long()
-        train_set = Subset(self, shuffled_idx[num_test_sample:])
-        test_set = Subset(self, shuffled_idx[:num_test_sample])
-
-        stat = {'l1': (self.y[shuffled_idx[num_test_sample:]] == 1).sum() / (self.n - num_test_sample),
-                'l0': (self.y[shuffled_idx[num_test_sample:]] == 0).sum() / (self.n - num_test_sample)}
-
-        print(f'Percentage of label 0:{stat["l0"]}'
-              f'\nPercentage of label 1:{stat["l1"]}')
-        return train_set, test_set
-
-    def one_class_split_train_test(self, test_perc=.2, label=0, seed=None):
-        if seed:
-            torch.manual_seed(seed)
-        
-        label_data_index = self.get_data_index_by_label(label=label)
-        num_test_sample = int(len(label_data_index) * test_perc)
-        shuffled_idx = torch.randperm(len(label_data_index)).long()
-        train_set = Subset(self, label_data_index[shuffled_idx[num_test_sample:]])
-
-        remaining_index = np.concatenate(
-            [label_data_index[shuffled_idx[:num_test_sample]],
-            self.get_data_index_by_label(label=0 if label == 1 else 1)]
-        )
-
-        print(f'Size of data with label ={label} :', 100 * len(label_data_index) / self.N)
-
-        test_set = Subset(self, remaining_index)
-
-        return train_set, test_set
-=======
     def npz_key(self):
-        return "ids2018"
->>>>>>> 6dee634e
+        return "ids2018"