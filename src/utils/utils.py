import os
from collections import defaultdict

import numpy as np
import torch
import torch.nn.functional as F
import pandas as pd
from typing import Type, Callable


def predict_proba(scores):
    """
    Predicts probability from the score

    Parameters
    ----------
    scores: the score values from the model

    Returns
    -------

    """
    prob = F.softmax(scores, dim=1)
    return prob


def check_dir(path):
    """
    This function ensure that a path exists or create it
    """
    directory = os.path.dirname(path)
    if not os.path.exists(directory):
        os.makedirs(directory)


def check_file_exists(path):
    """
    This function ensure that a path exists
    """
    directory = os.path.dirname(path)
    if not os.path.exists(directory):
        os.makedirs(directory)


def get_X_from_loader(loader):
    """
    This function returns the data set X from the provided pytorch @loader
    """
    X = []
    y = []
    for i, X_i in enumerate(loader, 0):
        X.append(X_i[0])
        y.append(X_i[1])
    X = torch.cat(X, axis=0)
    y = torch.cat(y, axis=0)
    return X.numpy(), y.numpy()


def average_results(results: dict):
    """
        Calculate Means and Stds of metrics in @results
    """

    final_results = defaultdict()
    for k, v in results.items():
        final_results[f'{k}'] = f"{np.mean(v):.4f}({np.std(v):.4f})"
        # final_results[f'{k}_std'] = np.std(v)
    return final_results


def optimizer_setup(optimizer_class: Type[torch.optim.Optimizer], **hyperparameters) -> Callable[
    [torch.nn.Module], torch.optim.Optimizer]:
    """
    Creates a factory method that can instanciate optimizer_class with the given
    hyperparameters.

    Why this? torch.optim.Optimizer takes the model's parameters as an argument.
    Thus we cannot pass an Optimizer to the CNNBase constructor.

    Parameters
    ----------
    optimizer_class: optimizer used to train the model
    hyperparameters: hyperparameters for the model

    Returns
    -------

    """

    def f(model):
        return optimizer_class(model.parameters(), **hyperparameters)

    return f


<<<<<<< HEAD
def ids_misclf_per_label(y_pred: np.array, y_test_true: np.array, test_labels: np.array):
    # Misclassified rows
    mask = y_pred != y_test_true
    # Counts of unique rows in the test labels
    labels, counts = np.unique(test_labels, return_counts=True)
    # Counts of unique rows in the misclassified labels
    misclf_labels, misclf_counts = np.unique(test_labels[mask], return_counts=True)

    # Assemble the counts and their labels in a dictionary
    gt = {lbl: [cnt, 0, 0, 0] for lbl, cnt in zip(labels, counts)}
    misclf = {lbl: cnt for lbl, cnt in zip(misclf_labels, misclf_counts)}
    # Merge the two dictionaries
    for k, v in misclf.items():
        gt[k][1] = v
        gt[k][2] = v / gt[k][0]
        gt[k][3] = (1 - gt[k][2]) * 100
    # Create a dataframe from the merged dictionary
    return pd.DataFrame.from_dict(
        gt,
        orient="index",
        columns=["# Instances test set", "Misclassified count", "Misclassified ratio", "Accuracy"]
    )
=======
def random_split_to_two(table, ratio=.2):
    n1 = int(len(table) * (1 - ratio))
    shuffle_idx = torch.randperm(len(table)).long()

    t1 = table[shuffle_idx[:n1]]
    t2 = table[shuffle_idx[n1:]]

    return t1, t2
>>>>>>> fe3d4684
<|MERGE_RESOLUTION|>--- conflicted
+++ resolved
@@ -93,7 +93,6 @@
     return f
 
 
-<<<<<<< HEAD
 def ids_misclf_per_label(y_pred: np.array, y_test_true: np.array, test_labels: np.array):
     # Misclassified rows
     mask = y_pred != y_test_true
@@ -116,13 +115,13 @@
         orient="index",
         columns=["# Instances test set", "Misclassified count", "Misclassified ratio", "Accuracy"]
     )
-=======
-def random_split_to_two(table, ratio=.2):
+
+
+def random_split_to_two(table, ratio=0):
     n1 = int(len(table) * (1 - ratio))
     shuffle_idx = torch.randperm(len(table)).long()
 
     t1 = table[shuffle_idx[:n1]]
     t2 = table[shuffle_idx[n1:]]
 
-    return t1, t2
->>>>>>> fe3d4684
+    return t1, t2