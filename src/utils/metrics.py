import numpy as np
<<<<<<< HEAD
from sklearn.metrics import confusion_matrix, precision_recall_fscore_support, accuracy_score, average_precision_score, roc_auc_score
=======
from sklearn import metrics as sk_metrics
>>>>>>> aeb470cf


def accuracy(outputs, labels):
    """
    Computes the accuracy of the model
    Args:
        outputs: outputs predicted by the model
        labels: real outputs of the data
    Returns:
        Accuracy of the model
    """
    predicted = outputs.argmax(dim=1)
    correct = (predicted == labels).sum().item()
    return correct / labels.size(0)


def score_recall_precision(combined_score, test_score, test_labels, pos_label=1):
    q = np.linspace(0, 99, 100)
    thresholds = np.percentile(combined_score, q)

    result_search = []
    confusion_matrices = []
    for thresh, qi in zip(thresholds, q):
        print(f"Threshold :{thresh:.3f}--> {qi:.3f}")

        # Prediction using the threshold value
        y_pred = (test_score >= thresh).astype(int)
        y_true = test_labels.astype(int)

        accuracy = sk_metrics.accuracy_score(y_true, y_pred)
        precision, recall, f_score, _ = sk_metrics.precision_recall_fscore_support(y_true, y_pred,
                                                                        average='binary',
                                                                        pos_label=pos_label)
        cm = sk_metrics.confusion_matrix(y_true, y_pred, labels=[1, 0])
        confusion_matrices.append(cm)
        result_search.append([accuracy, precision, recall, f_score])

        print(f"\nAccuracy:{accuracy:.3f}, "
              f"Precision:{precision:.3f}, "
              f"Recall:{recall:.3f}, "
              f"F-score:{f_score:.3f}, "
              f"\nconfusion-matrix: {cm}\n\n")


def score_recall_precision_w_thresold(combined_score, test_score, test_labels, pos_label=1, threshold=80.0):
    thresh = np.percentile(combined_score, threshold)
    print("Threshold :", thresh)

    # Prediction using the threshold value
    y_pred = (test_score >= thresh).astype(int)
    y_true = test_labels.astype(int)

    accuracy = accuracy_score(y_true, y_pred)
    precision, recall, f_score, _ = sk_metrics.precision_recall_fscore_support(
      y_true, y_pred, average='binary', pos_label=pos_label
    )

    res = {"Accuracy": accuracy,
           "Precision": precision,
           "Recall": recall,
           "F1-Score": f_score,
           "AUROC": sk_metrics.roc_auc_score(y_true, test_score),
           "AUPR": sk_metrics.average_precision_score(y_true, test_score)}

    return res


def precision_recall_f1_roc_pr(y_true: np.array, scores: np.array, pos_label: int = 1, threshold: int = 80) -> dict:
    res = {"Precision": -1, "Recall": -1, "F1-Score": -1, "AUROC": -1, "AUPR": -1}

    thresh = np.percentile(scores, threshold)
    y_pred = (scores >= thresh).astype(int)
    res["Precision"], res["Recall"], res["F1-Score"], _ = sk_metrics.precision_recall_fscore_support(
        y_true, y_pred, average='binary', pos_label=pos_label
    )
    res["AUROC"] = sk_metrics.roc_auc_score(y_true, scores)
    res["AUPR"] = sk_metrics.average_precision_score(y_true, scores)

    res = precision_recall_f1_roc_pr(y_true, y_pred, pos_label, threshold)
    return res

def precision_recall_f1_roc_pr(y_true: np.array, scores: np.array, pos_label: int = 1, threshold: int = 80) -> dict:
    res = {"Precision": -1, "Recall": -1, "F1-Score": -1, "AUROC": -1, "AUPR": -1}

    thresh = np.percentile(scores, threshold)
    y_pred = (scores >= thresh).astype(int)
    res["Precision"], res["Recall"], res["F1-Score"], _ = precision_recall_fscore_support(
        y_true, y_pred, average='binary', pos_label=pos_label
    )
    res["AUROC"] = roc_auc_score(y_true, scores)
    res["AUPR"] = average_precision_score(y_true, scores)

    return res<|MERGE_RESOLUTION|>--- conflicted
+++ resolved
@@ -1,9 +1,5 @@
 import numpy as np
-<<<<<<< HEAD
-from sklearn.metrics import confusion_matrix, precision_recall_fscore_support, accuracy_score, average_precision_score, roc_auc_score
-=======
 from sklearn import metrics as sk_metrics
->>>>>>> aeb470cf
 
 
 def accuracy(outputs, labels):
