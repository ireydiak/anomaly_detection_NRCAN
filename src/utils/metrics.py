--- conflicted
+++ resolved
@@ -1,8 +1,32 @@
 import numpy as np
 from sklearn import metrics as sk_metrics
 
+def estimate_optimal_threshold(test_score, y_test, pos_label=1, nq=100):
+    nq = nq or 100
+    normal_sample_ratio = 100 * sum(y_test == 0) / len(y_test)
+    q = np.linspace(normal_sample_ratio - 5, min(normal_sample_ratio + 5, 100), nq)
+    thresholds = np.percentile(test_score, q)
+    res = {"Precision": -1, "Recall": -1, "F1-Score": -1, "AUROC": -1, "AUPR": -1, "Thresh_star": -1}
+    y_true = y_test.astype(int)
+    res["AUPR"] = sk_metrics.average_precision_score(y_true, test_score)
+    res["AUROC"] = sk_metrics.roc_auc_score(y_true, test_score)
 
-<<<<<<< HEAD
+    for thresh, qi in zip(thresholds, q):
+        # Prediction using the threshold value
+        y_pred = (test_score >= thresh).astype(int)
+
+        precision, recall, f_score, _ = sk_metrics.precision_recall_fscore_support(
+            y_true, y_pred, average="binary", pos_label=pos_label
+        )
+
+        if f_score > res["F1-Score"]:
+            res["F1-Score"] = f_score
+            res["Precision"] = precision
+            res["Recall"] = recall
+            res["Thresh_star"] = thresh
+            res["percentile"] = qi
+
+    return res
 def accuracy(outputs, labels):
     """
     Computes the accuracy of the model
@@ -32,21 +56,10 @@
     for i, (thresh, qi) in enumerate(zip(thresholds, q)):
         # print(f"Threshold :{thresh:.3f}--> {qi:.3f}")
 
-=======
-def estimate_optimal_threshold(combined_scores, test_score, y_test, pos_label=1):
-    q = np.linspace(0, 99, 100)
-    thresholds = np.percentile(combined_scores, q)
-    res = {"Precision": -1, "Recall": -1, "F1-Score": -1, "AUROC": -1, "AUPR": -1, "Thresh_star": -1}
-    y_true = y_test.astype(int)
-    res["AUPR"] = sk_metrics.average_precision_score(y_true, test_score)
-    res["AUROC"] = sk_metrics.roc_auc_score(y_true, test_score)
-
-    for thresh, qi in zip(thresholds, q):
->>>>>>> 67f9b584
         # Prediction using the threshold value
         y_pred = (test_score >= thresh).astype(int)
+        y_true = test_labels.astype(int)
 
-<<<<<<< HEAD
         accuracy = sk_metrics.accuracy_score(y_true, y_pred)
         precision, recall, f_score, _ = sk_metrics.precision_recall_fscore_support(y_true, y_pred,
                                                                                    average='binary',
@@ -70,32 +83,14 @@
 
 
 
-def score_recall_precision_w_thresold(combined_score, test_score, test_labels, pos_label=1, threshold=80.0):
-    thresh = np.percentile(test_score, threshold)
-    print("Threshold :", thresh)
-=======
-        precision, recall, f_score, _ = sk_metrics.precision_recall_fscore_support(
-            y_true, y_pred, average="binary", pos_label=pos_label
-        )
-
-        if f_score > res["F1-Score"]:
-            res["F1-Score"] = f_score
-            res["Precision"] = precision
-            res["Recall"] = recall
-            res["Thresh_star"] = thresh
-
-    return res
-
 
 def score_recall_precision_w_thresold(combined_score, test_score, test_labels, threshold, pos_label=1):
-    thresh = np.percentile(combined_score, threshold)
->>>>>>> 67f9b584
+    thresh = np.percentile(test_score, threshold)
 
     # Prediction using the threshold value
     y_pred = (test_score >= thresh).astype(int)
     y_true = test_labels.astype(int)
 
-<<<<<<< HEAD
     accuracy = sk_metrics.accuracy_score(y_true, y_pred)
     precision, recall, f_score, _ = sk_metrics.precision_recall_fscore_support(
         y_true, y_pred, average='binary', pos_label=pos_label
@@ -117,14 +112,9 @@
     thresh = np.percentile(scores, threshold)
     y_pred = (scores >= thresh).astype(int)
     res["Precision"], res["Recall"], res["F1-Score"], _ = sk_metrics.precision_recall_fscore_support(
-=======
-    precision, recall, f_score, _ = sk_metrics.precision_recall_fscore_support(
->>>>>>> 67f9b584
         y_true, y_pred, average='binary', pos_label=pos_label
     )
+    res["AUROC"] = sk_metrics.roc_auc_score(y_true, scores)
+    res["AUPR"] = sk_metrics.average_precision_score(y_true, scores)
 
-    return {"Precision": precision,
-            "Recall": recall,
-            "F1-Score": f_score,
-            "AUROC": sk_metrics.roc_auc_score(y_true, test_score),
-            "AUPR": sk_metrics.average_precision_score(y_true, test_score)}
+    return res