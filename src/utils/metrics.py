import numpy as np
from sklearn import metrics as sk_metrics

def estimate_optimal_threshold(test_score, y_test, pos_label=1, nq=100):
    nq = nq or 100
    normal_sample_ratio = 100 * sum(y_test == 0) / len(y_test)
    print(f'ratio of nomal test data: {normal_sample_ratio}')

<<<<<<< HEAD
    q = np.linspace(normal_sample_ratio - 5, min(normal_sample_ratio + 5, 100), nq)
    thresholds = np.percentile(test_score, q)
    res = {"Precision": -1, "Recall": -1, "F1-Score": -1, "AUROC": -1, "AUPR": -1, "Thresh_star": -1}
    y_true = y_test.astype(int)
    res["AUPR"] = sk_metrics.average_precision_score(y_true, test_score)
    res["AUROC"] = sk_metrics.roc_auc_score(y_true, test_score)

    for thresh, qi in zip(thresholds, q):
=======
def estimate_optimal_threshold(combined_scores, test_score, y_test, pos_label=1, nq=100):
    # def score_recall_precision(combined_score, test_score, test_labels, pos_label=1, nq=100):
    ratio = 100 * sum(y_test == 0) / len(y_test)
    q = np.linspace(ratio - 5, min(ratio + 5, 100), nq)
    thresholds = np.percentile(test_score, q)

    result_search = []
    confusion_matrices = []
    f1 = np.zeros(shape=nq)
    r = np.zeros(shape=nq)
    p = np.zeros(shape=nq)
    auc = np.zeros(shape=nq)
    aupr = np.zeros(shape=nq)
    qis = np.zeros(shape=nq)

    for i, (thresh, qi) in enumerate(zip(thresholds, q)):
        # print(f"Threshold :{thresh:.3f}--> {qi:.3f}")
>>>>>>> 46beb61c
        # Prediction using the threshold value
        y_pred = (test_score >= thresh).astype(int)
        y_true = y_test.astype(int)

        accuracy = sk_metrics.accuracy_score(y_true, y_pred)
        precision, recall, f_score, _ = sk_metrics.precision_recall_fscore_support(
            y_true, y_pred, average='binary', pos_label=pos_label
        )
        avgpr = sk_metrics.average_precision_score(y_true, test_score)
        roc = sk_metrics.roc_auc_score(y_true, test_score)
        cm = sk_metrics.confusion_matrix(y_true, y_pred, labels=[1, 0])
        confusion_matrices.append(cm)
        result_search.append([accuracy, precision, recall, f_score])
        f1[i] = f_score
        r[i] = recall
        p[i] = precision
        auc[i] = roc
        aupr[i] = avgpr
        qis[i] = qi

<<<<<<< HEAD
        if f_score > res["F1-Score"]:
            res["F1-Score"] = f_score
            res["Precision"] = precision
            res["Recall"] = recall
            res["Thresh_star"] = thresh
            res["percentile"] = qi

    return res
def accuracy(outputs, labels):
    """
    Computes the accuracy of the model
    Args:
        outputs: outputs predicted by the model
        labels: real outputs of the data
    Returns:
        Accuracy of the model
    """
    predicted = outputs.argmax(dim=1)
    correct = (predicted == labels).sum().item()
    return correct / labels.size(0)


def score_recall_precision(combined_score, test_score, test_labels, pos_label=1, nq=100):
    ratio = 100 * sum(test_labels == 0)/len(test_labels)
    nq = nq or 100
    q = np.linspace(ratio - 5, min(ratio + 5, 100), nq)
    thresholds = np.percentile(test_score, q)

    result_search = []
    confusion_matrices = []
    f1 = np.zeros(shape=nq)
    r = np.zeros(shape=nq)
    p = np.zeros(shape=nq)

    for i, (thresh, qi) in enumerate(zip(thresholds, q)):
        # print(f"Threshold :{thresh:.3f}--> {qi:.3f}")

        # Prediction using the threshold value
        y_pred = (test_score >= thresh).astype(int)
        y_true = test_labels.astype(int)

        accuracy = sk_metrics.accuracy_score(y_true, y_pred)
        precision, recall, f_score, _ = sk_metrics.precision_recall_fscore_support(y_true, y_pred,
                                                                                   average='binary',
                                                                                   pos_label=pos_label)
        cm = sk_metrics.confusion_matrix(y_true, y_pred, labels=[1, 0])
        confusion_matrices.append(cm)
        result_search.append([accuracy, precision, recall, f_score])
        f1[i] = f_score
        r[i] = recall
        p[i] = precision

        # print(f"\nAccuracy:{accuracy:.3f}, "
        #       f"Precision:{precision:.3f}, "
        #       f"Recall:{recall:.3f}, "
        #       f"F-score:{f_score:.3f}, "
        #       f"\nconfusion-matrix: {cm}\n\n")
    arm = np.argmax(f1)
    print(f"\np max:{p[arm]:.3f}, r max:{r[arm]:.3f}, f1 max:{f1[arm]:.3f}\n\n")

    return dict(p_fmax=p[arm], r_fmax=r[arm], f_max=f1[arm])


=======
    arm = np.argmax(f1)

    return {
        "Precision": p[arm],
        "Recall": r[arm],
        "F1-Score": f1[arm],
        "AUPR": aupr[arm],
        "AUROC": auc[arm],
        "Thresh_star": thresholds[arm],
        "Quantile_star": thresholds[arm]
    }
>>>>>>> 46beb61c


def score_recall_precision_w_thresold(combined_score, test_score, test_labels, threshold, pos_label=1):
    thresh = np.percentile(test_score, threshold)

    # Prediction using the threshold value
    y_pred = (test_score >= thresh).astype(int)
    y_true = test_labels.astype(int)

    accuracy = sk_metrics.accuracy_score(y_true, y_pred)
    precision, recall, f_score, _ = sk_metrics.precision_recall_fscore_support(
        y_true, y_pred, average='binary', pos_label=pos_label
    )

    res = {"Accuracy": accuracy,
           "Precision": precision,
           "Recall": recall,
           "F1-Score": f_score,
           "AUROC": sk_metrics.roc_auc_score(y_true, test_score),
           "AUPR": sk_metrics.average_precision_score(y_true, test_score)}

    return res


def precision_recall_f1_roc_pr(y_true: np.array, scores: np.array, pos_label: int = 1, threshold: int = 80) -> dict:
    res = {"Precision": -1, "Recall": -1, "F1-Score": -1, "AUROC": -1, "AUPR": -1}

    thresh = np.percentile(scores, threshold)
    y_pred = (scores >= thresh).astype(int)
    res["Precision"], res["Recall"], res["F1-Score"], _ = sk_metrics.precision_recall_fscore_support(
        y_true, y_pred, average='binary', pos_label=pos_label
    )
    res["AUROC"] = sk_metrics.roc_auc_score(y_true, scores)
    res["AUPR"] = sk_metrics.average_precision_score(y_true, scores)

    return res<|MERGE_RESOLUTION|>--- conflicted
+++ resolved
@@ -1,22 +1,8 @@
 import numpy as np
 from sklearn import metrics as sk_metrics
 
+
 def estimate_optimal_threshold(test_score, y_test, pos_label=1, nq=100):
-    nq = nq or 100
-    normal_sample_ratio = 100 * sum(y_test == 0) / len(y_test)
-    print(f'ratio of nomal test data: {normal_sample_ratio}')
-
-<<<<<<< HEAD
-    q = np.linspace(normal_sample_ratio - 5, min(normal_sample_ratio + 5, 100), nq)
-    thresholds = np.percentile(test_score, q)
-    res = {"Precision": -1, "Recall": -1, "F1-Score": -1, "AUROC": -1, "AUPR": -1, "Thresh_star": -1}
-    y_true = y_test.astype(int)
-    res["AUPR"] = sk_metrics.average_precision_score(y_true, test_score)
-    res["AUROC"] = sk_metrics.roc_auc_score(y_true, test_score)
-
-    for thresh, qi in zip(thresholds, q):
-=======
-def estimate_optimal_threshold(combined_scores, test_score, y_test, pos_label=1, nq=100):
     # def score_recall_precision(combined_score, test_score, test_labels, pos_label=1, nq=100):
     ratio = 100 * sum(y_test == 0) / len(y_test)
     q = np.linspace(ratio - 5, min(ratio + 5, 100), nq)
@@ -33,7 +19,6 @@
 
     for i, (thresh, qi) in enumerate(zip(thresholds, q)):
         # print(f"Threshold :{thresh:.3f}--> {qi:.3f}")
->>>>>>> 46beb61c
         # Prediction using the threshold value
         y_pred = (test_score >= thresh).astype(int)
         y_true = y_test.astype(int)
@@ -54,71 +39,6 @@
         aupr[i] = avgpr
         qis[i] = qi
 
-<<<<<<< HEAD
-        if f_score > res["F1-Score"]:
-            res["F1-Score"] = f_score
-            res["Precision"] = precision
-            res["Recall"] = recall
-            res["Thresh_star"] = thresh
-            res["percentile"] = qi
-
-    return res
-def accuracy(outputs, labels):
-    """
-    Computes the accuracy of the model
-    Args:
-        outputs: outputs predicted by the model
-        labels: real outputs of the data
-    Returns:
-        Accuracy of the model
-    """
-    predicted = outputs.argmax(dim=1)
-    correct = (predicted == labels).sum().item()
-    return correct / labels.size(0)
-
-
-def score_recall_precision(combined_score, test_score, test_labels, pos_label=1, nq=100):
-    ratio = 100 * sum(test_labels == 0)/len(test_labels)
-    nq = nq or 100
-    q = np.linspace(ratio - 5, min(ratio + 5, 100), nq)
-    thresholds = np.percentile(test_score, q)
-
-    result_search = []
-    confusion_matrices = []
-    f1 = np.zeros(shape=nq)
-    r = np.zeros(shape=nq)
-    p = np.zeros(shape=nq)
-
-    for i, (thresh, qi) in enumerate(zip(thresholds, q)):
-        # print(f"Threshold :{thresh:.3f}--> {qi:.3f}")
-
-        # Prediction using the threshold value
-        y_pred = (test_score >= thresh).astype(int)
-        y_true = test_labels.astype(int)
-
-        accuracy = sk_metrics.accuracy_score(y_true, y_pred)
-        precision, recall, f_score, _ = sk_metrics.precision_recall_fscore_support(y_true, y_pred,
-                                                                                   average='binary',
-                                                                                   pos_label=pos_label)
-        cm = sk_metrics.confusion_matrix(y_true, y_pred, labels=[1, 0])
-        confusion_matrices.append(cm)
-        result_search.append([accuracy, precision, recall, f_score])
-        f1[i] = f_score
-        r[i] = recall
-        p[i] = precision
-
-        # print(f"\nAccuracy:{accuracy:.3f}, "
-        #       f"Precision:{precision:.3f}, "
-        #       f"Recall:{recall:.3f}, "
-        #       f"F-score:{f_score:.3f}, "
-        #       f"\nconfusion-matrix: {cm}\n\n")
-    arm = np.argmax(f1)
-    print(f"\np max:{p[arm]:.3f}, r max:{r[arm]:.3f}, f1 max:{f1[arm]:.3f}\n\n")
-
-    return dict(p_fmax=p[arm], r_fmax=r[arm], f_max=f1[arm])
-
-
-=======
     arm = np.argmax(f1)
 
     return {
@@ -128,9 +48,8 @@
         "AUPR": aupr[arm],
         "AUROC": auc[arm],
         "Thresh_star": thresholds[arm],
-        "Quantile_star": thresholds[arm]
+        "Quantile_star": qis[arm]
     }
->>>>>>> 46beb61c
 
 
 def score_recall_precision_w_thresold(combined_score, test_score, test_labels, threshold, pos_label=1):
@@ -140,30 +59,13 @@
     y_pred = (test_score >= thresh).astype(int)
     y_true = test_labels.astype(int)
 
-    accuracy = sk_metrics.accuracy_score(y_true, y_pred)
+    # accuracy = sk_metrics.accuracy_score(y_true, y_pred)
     precision, recall, f_score, _ = sk_metrics.precision_recall_fscore_support(
         y_true, y_pred, average='binary', pos_label=pos_label
     )
 
-    res = {"Accuracy": accuracy,
-           "Precision": precision,
-           "Recall": recall,
-           "F1-Score": f_score,
-           "AUROC": sk_metrics.roc_auc_score(y_true, test_score),
-           "AUPR": sk_metrics.average_precision_score(y_true, test_score)}
-
-    return res
-
-
-def precision_recall_f1_roc_pr(y_true: np.array, scores: np.array, pos_label: int = 1, threshold: int = 80) -> dict:
-    res = {"Precision": -1, "Recall": -1, "F1-Score": -1, "AUROC": -1, "AUPR": -1}
-
-    thresh = np.percentile(scores, threshold)
-    y_pred = (scores >= thresh).astype(int)
-    res["Precision"], res["Recall"], res["F1-Score"], _ = sk_metrics.precision_recall_fscore_support(
-        y_true, y_pred, average='binary', pos_label=pos_label
-    )
-    res["AUROC"] = sk_metrics.roc_auc_score(y_true, scores)
-    res["AUPR"] = sk_metrics.average_precision_score(y_true, scores)
-
-    return res+    return {"Precision": precision,
+            "Recall": recall,
+            "F1-Score": f_score,
+            "AUROC": sk_metrics.roc_auc_score(y_true, test_score),
+            "AUPR": sk_metrics.average_precision_score(y_true, test_score)}
